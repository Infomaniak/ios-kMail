/*
 Infomaniak Mail - iOS App
 Copyright (C) 2022 Infomaniak Network SA

 This program is free software: you can redistribute it and/or modify
 it under the terms of the GNU General Public License as published by
 the Free Software Foundation, either version 3 of the License, or
 (at your option) any later version.

 This program is distributed in the hope that it will be useful,
 but WITHOUT ANY WARRANTY; without even the implied warranty of
 MERCHANTABILITY or FITNESS FOR A PARTICULAR PURPOSE.  See the
 GNU General Public License for more details.

 You should have received a copy of the GNU General Public License
 along with this program.  If not, see <http://www.gnu.org/licenses/>.
 */

import Combine
import Foundation
import InfomaniakCore
import InfomaniakCoreUI
import InfomaniakDI
import MailCore
import SwiftUI

enum RootViewState: Equatable, Hashable, Identifiable {
    var id: Int {
        return hashValue
    }

    static func == (lhs: RootViewState, rhs: RootViewState) -> Bool {
        switch (lhs, rhs) {
        case (.appLocked, .appLocked):
            return true
        case (.onboarding, .onboarding):
            return true
        case (.noMailboxes, .noMailboxes):
            return true
        case (.unavailableMailboxes, .unavailableMailboxes):
            return true
        case (.mainView(let lhsMailboxManager), .mainView(let rhsMailboxManager)):
            return lhsMailboxManager.mailbox.objectId == rhsMailboxManager.mailbox.objectId
        default:
            return false
        }
    }

    func hash(into hasher: inout Hasher) {
        switch self {
        case .appLocked:
            hasher.combine("applocked")
        case .mainView(let mailboxManager):
            hasher.combine("mainView\(mailboxManager.mailbox.objectId)")
        case .onboarding:
            hasher.combine("onboarding")
        case .noMailboxes:
            hasher.combine("noMailboxes")
        case .unavailableMailboxes:
            hasher.combine("unavailableMailboxes")
        }
    }

    case appLocked
    case mainView(MailboxManager)
    case onboarding
    case noMailboxes
    case unavailableMailboxes
}

enum RootViewDestination {
    case appLocked
    case mainView
    case onboarding
    case noMailboxes
    case unavailableMailboxes
}

@MainActor
/// Something that represents the state of navigation
class NavigationState: ObservableObject {
    @LazyInjectService private var appLockHelper: AppLockHelper
    @LazyInjectService private var accountManager: AccountManager
    
    private var accountManagerObservation: AnyCancellable?

    @Published private(set) var rootViewState: RootViewState
    @Published var messageReply: MessageReply?
    @Published var editedMessageDraft: Draft?

    /// Represents the state of navigation
    ///
    /// The selected thread is the last in collection, by convention.
    @Published var threadPath = [Thread]()

    private(set) var account: Account?

    init() {
<<<<<<< HEAD
        @InjectService var localAccountManager: AccountManager
        if localAccountManager.currentAccount != nil,
           let currentMailboxManager = localAccountManager.currentMailboxManager {
            rootViewState = .mainView(currentMailboxManager)
        } else if !localAccountManager.mailboxes.isEmpty && localAccountManager.mailboxes.allSatisfy({ !$0.isAvailable }) {
            rootViewState = .unavailableMailboxes
        } else {
            rootViewState = .onboarding
        }
=======
        account = AccountManager.instance.getCurrentAccount()
        rootViewState = NavigationState.getMainViewStateIfPossible()
>>>>>>> f9f437a5

        accountManagerObservation = accountManager.objectWillChange.receive(on: RunLoop.main).sink { [weak self] in
            self?.account = AccountManager.instance.getCurrentAccount()
            self?.rootViewState = NavigationState.getMainViewStateIfPossible()
        }
    }

    static func getMainViewStateIfPossible() -> RootViewState {
        let accountManager = AccountManager.instance
        if let currentAccount = accountManager.getCurrentAccount() {
            if let currentMailboxManager = accountManager.currentMailboxManager {
                return .mainView(currentMailboxManager)
            } else {
                let mailboxes = MailboxInfosManager.instance.getMailboxes(for: currentAccount.userId)
                if !mailboxes.isEmpty && mailboxes.allSatisfy({ !$0.isAvailable }) {
                    return .unavailableMailboxes
                }
            }
        }

        return .onboarding
    }

    func transitionToRootViewDestination(_ destination: RootViewDestination) {
        withAnimation {
            switch destination {
            case .appLocked:
                rootViewState = .appLocked
            case .mainView:
                rootViewState = NavigationState.getMainViewStateIfPossible()
            case .onboarding:
                rootViewState = .onboarding
            case .noMailboxes:
                rootViewState = .noMailboxes
            case .unavailableMailboxes:
                rootViewState = .unavailableMailboxes
            }
        }
    }

    func transitionToLockViewIfNeeded() {
        if UserDefaults.shared.isAppLockEnabled
            && appLockHelper.isAppLocked
            && account != nil {
            transitionToRootViewDestination(.appLocked)
        }
    }
}<|MERGE_RESOLUTION|>--- conflicted
+++ resolved
@@ -80,8 +80,7 @@
 /// Something that represents the state of navigation
 class NavigationState: ObservableObject {
     @LazyInjectService private var appLockHelper: AppLockHelper
-    @LazyInjectService private var accountManager: AccountManager
-    
+
     private var accountManagerObservation: AnyCancellable?
 
     @Published private(set) var rootViewState: RootViewState
@@ -96,29 +95,20 @@
     private(set) var account: Account?
 
     init() {
-<<<<<<< HEAD
-        @InjectService var localAccountManager: AccountManager
-        if localAccountManager.currentAccount != nil,
-           let currentMailboxManager = localAccountManager.currentMailboxManager {
-            rootViewState = .mainView(currentMailboxManager)
-        } else if !localAccountManager.mailboxes.isEmpty && localAccountManager.mailboxes.allSatisfy({ !$0.isAvailable }) {
-            rootViewState = .unavailableMailboxes
-        } else {
-            rootViewState = .onboarding
-        }
-=======
-        account = AccountManager.instance.getCurrentAccount()
+        @InjectService var accountManager: AccountManager
+
+        account = accountManager.getCurrentAccount()
         rootViewState = NavigationState.getMainViewStateIfPossible()
->>>>>>> f9f437a5
 
         accountManagerObservation = accountManager.objectWillChange.receive(on: RunLoop.main).sink { [weak self] in
-            self?.account = AccountManager.instance.getCurrentAccount()
+            self?.account = accountManager.getCurrentAccount()
             self?.rootViewState = NavigationState.getMainViewStateIfPossible()
         }
     }
 
     static func getMainViewStateIfPossible() -> RootViewState {
-        let accountManager = AccountManager.instance
+        @InjectService var accountManager: AccountManager
+
         if let currentAccount = accountManager.getCurrentAccount() {
             if let currentMailboxManager = accountManager.currentMailboxManager {
                 return .mainView(currentMailboxManager)

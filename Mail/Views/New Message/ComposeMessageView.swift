/*
 Infomaniak Mail - iOS App
 Copyright (C) 2022 Infomaniak Network SA

 This program is free software: you can redistribute it and/or modify
 it under the terms of the GNU General Public License as published by
 the Free Software Foundation, either version 3 of the License, or
 (at your option) any later version.

 This program is distributed in the hope that it will be useful,
 but WITHOUT ANY WARRANTY; without even the implied warranty of
 MERCHANTABILITY or FITNESS FOR A PARTICULAR PURPOSE.  See the
 GNU General Public License for more details.

 You should have received a copy of the GNU General Public License
 along with this program.  If not, see <http://www.gnu.org/licenses/>.
 */

import InfomaniakCoreUI
import InfomaniakDI
import Introspect
import MailCore
import MailResources
import RealmSwift
import SwiftUI

enum ComposeViewFieldType: Hashable {
    case from, to, cc, bcc, subject, editor, autocomplete
    case chip(Int, Recipient)

    var title: String {
        switch self {
        case .from:
            return MailResourcesStrings.Localizable.fromTitle
        case .to:
            return MailResourcesStrings.Localizable.toTitle
        case .cc:
            return MailResourcesStrings.Localizable.ccTitle
        case .bcc:
            return MailResourcesStrings.Localizable.bccTitle
        case .subject:
            return MailResourcesStrings.Localizable.subjectTitle
        case .editor:
            return "editor"
        case .chip:
            return "Recipient Chip"
        case .autocomplete:
            return "autocomplete"
        }
    }
}

final class NewMessageAlert: SheetState<NewMessageAlert.State> {
    enum State {
        case link(handler: (String) -> Void)
        case emptySubject(handler: () -> Void)
    }
}

struct ComposeMessageView: View {
    @Environment(\.dismiss) private var dismiss
    @Environment(\.dismissModal) var dismissModal

    @LazyInjectService private var matomo: MatomoUtils
    @LazyInjectService private var draftManager: DraftManager

    @State private var isLoadingContent = true
    @State private var isShowingCancelAttachmentsError = false
    @State private var autocompletionType: ComposeViewFieldType?
    @State private var editorFocus = false
    @State private var initialAttachments: [Attachable] = []

    @State private var editorModel = RichTextEditorModel()
    @State private var scrollView: UIScrollView?

    @StateObject private var attachmentsManager: AttachmentsManager
    @StateObject private var alert = NewMessageAlert()

    @StateRealmObject private var draft: Draft

    @FocusState private var focusedField: ComposeViewFieldType? {
        willSet {
            let editorInFocus = (newValue == .editor)
            editorFocus = editorInFocus
        }
    }

    private let messageReply: MessageReply?
    private let draftContentManager: DraftContentManager
    private let mailboxManager: MailboxManager

    private var isSendButtonDisabled: Bool {
        let disabledState = draft.identityId == nil
            || draft.identityId?.isEmpty == true
            || draft.recipientsAreEmpty
            || !attachmentsManager.allAttachmentsUploaded
        return disabledState
    }

    // MARK: - Init

    init(draft: Draft, mailboxManager: MailboxManager, messageReply: MessageReply? = nil, attachments: [Attachable] = []) {
        self.messageReply = messageReply

        Self.saveNewDraftInRealm(mailboxManager.getRealm(), draft: draft)
        _draft = StateRealmObject(wrappedValue: draft)
<<<<<<< HEAD
        _isLoadingContent = State(wrappedValue: (draft.messageUid != nil && draft.remoteUUID.isEmpty) || messageReply != nil)
=======

        draftContentManager = DraftContentManager(
            incompleteDraft: draft,
            messageReply: messageReply,
            mailboxManager: mailboxManager
        )
>>>>>>> 12077872

        self.mailboxManager = mailboxManager
        _attachmentsManager = StateObject(wrappedValue: AttachmentsManager(draft: draft, mailboxManager: mailboxManager))
        _initialAttachments = State(wrappedValue: attachments)
    }

    // MARK: - View

    var body: some View {
        NavigationView {
            composeMessage
        }
<<<<<<< HEAD
        .onAppear {
            attachmentsManager.importAttachments(attachments: initialAttachments, draft: draft)
            initialAttachments = []
=======
        .task {
            do {
                isLoadingContent = true
                try await draftContentManager.prepareCompleteDraft()
                attachmentsManager.completeUploadedAttachments()
                isLoadingContent = false
            } catch {
                // Unable to get signatures, "An error occurred" and close modal.
                IKSnackBar.showSnackBar(message: MailError.unknownError.localizedDescription)
                dismiss()
            }
        }
        .onAppear {
            switch messageReply?.replyMode {
            case .reply, .replyAll:
                focusedField = .editor
            default:
                focusedField = .to
            }
        }
        .onDisappear {
            draftManager.syncDraft(mailboxManager: mailboxManager)
>>>>>>> 12077872
        }
        .interactiveDismissDisabled()
        .customAlert(isPresented: $alert.isShowing) {
            switch alert.state {
            case .link(let handler):
                AddLinkView(actionHandler: handler)
            case .emptySubject(let handler):
                EmptySubjectView(actionHandler: handler)
            case .none:
                EmptyView()
            }
        }
        .customAlert(isPresented: $isShowingCancelAttachmentsError) {
            AttachmentsUploadInProgressErrorView {
                dismissMessageView()
            }
        }
        .matomoView(view: ["ComposeMessage"])
    }

    /// Compose message view
    private var composeMessage: some View {
        ScrollView {
            VStack(spacing: 0) {
                ComposeMessageHeaderView(draft: draft, focusedField: _focusedField, autocompletionType: $autocompletionType)
<<<<<<< HEAD
                if autocompletionType == nil {
=======

                if autocompletionType == nil && !isLoadingContent {
>>>>>>> 12077872
                    ComposeMessageBodyView(
                        draft: draft,
                        editorModel: $editorModel,
                        isLoadingContent: $isLoadingContent,
                        editorFocus: $editorFocus,
                        attachmentsManager: attachmentsManager,
                        alert: alert,
                        dismiss: dismiss,
                        messageReply: messageReply
                    )
                }
            }
        }
        .background(MailResourcesAsset.backgroundColor.swiftUIColor)
<<<<<<< HEAD
        .onAppear {
            switch messageReply?.replyMode {
            case .reply, .replyAll:
                focusedField = .editor
            default:
                focusedField = .to
            }
        }
        .onDisappear {
            // Only process _all_ drafts if in main app only
            if !Bundle.main.isExtension {
                draftManager.syncDraft(mailboxManager: mailboxManager)
            }
        }
=======
>>>>>>> 12077872
        .overlay {
            if isLoadingContent {
                progressView
            }
        }
        .introspectScrollView { scrollView in
            guard self.scrollView != scrollView else { return }
            self.scrollView = scrollView
            scrollView.keyboardDismissMode = .interactive
        }
        .onChange(of: editorModel.height) { _ in
            guard let scrollView else { return }

            let fullSize = scrollView.contentSize.height
            let realPosition = (fullSize - editorModel.height) + editorModel.cursorPosition

            guard realPosition >= 0 else { return }
            let rect = CGRect(x: 0, y: realPosition, width: 1, height: 1)
            scrollView.scrollRectToVisible(rect, animated: true)
        }
        .onChange(of: autocompletionType) { newValue in
            guard newValue != nil else { return }

            let rectTop = CGRect(x: 0, y: 0, width: 1, height: 1)
            scrollView?.scrollRectToVisible(rectTop, animated: true)
        }
        .navigationTitle(MailResourcesStrings.Localizable.buttonNewMessage)
        .navigationBarTitleDisplayMode(.inline)
        .toolbar {
            ToolbarItem(placement: .navigationBarLeading) {
                Button(action: didTouchDismiss) {
                    Label(MailResourcesStrings.Localizable.buttonClose, systemImage: "xmark")
                }
            }

            ToolbarItem(placement: .navigationBarTrailing) {
                Button(action: didTouchSend) {
                    Label(MailResourcesStrings.Localizable.send, image: MailResourcesAsset.send.name)
                }
                .disabled(isSendButtonDisabled)
            }
        }
    }

    /// Progress view
    private var progressView: some View {
        ProgressView()
            .frame(maxWidth: .infinity, maxHeight: .infinity)
            .background(MailResourcesAsset.backgroundColor.swiftUIColor)
    }

    // MARK: - Func

    /// Something to dismiss the view regardless of presentation context
    private func dismissMessageView() {
        dismissModal()
        dismiss()
    }

    private func didTouchDismiss() {
        guard attachmentsManager.allAttachmentsUploaded else {
            isShowingCancelAttachmentsError = true
            return
        }
        dismissMessageView()
    }

    private func didTouchSend() {
        guard !draft.subject.isEmpty else {
            matomo.track(eventWithCategory: .newMessage, name: "sendWithoutSubject")
            alert.state = .emptySubject(handler: sendDraft)
            return
        }
        sendDraft()
    }

    private func sendDraft() {
        matomo.trackSendMessage(numberOfTo: draft.to.count, numberOfCc: draft.cc.count, numberOfBcc: draft.bcc.count)
        if let liveDraft = draft.thaw() {
            try? liveDraft.realm?.write {
                liveDraft.action = .send
            }
        }
        dismissMessageView()
    }

    private static func saveNewDraftInRealm(_ realm: Realm, draft: Draft) {
        try? realm.write {
            draft.action = draft.action == nil && draft.remoteUUID.isEmpty ? .initialSave : .save
            draft.delay = UserDefaults.shared.cancelSendDelay.rawValue

            realm.add(draft, update: .modified)
        }
    }
}

struct ComposeMessageView_Previews: PreviewProvider {
    static var previews: some View {
        ComposeMessageView.newMessage(Draft(), mailboxManager: PreviewHelper.sampleMailboxManager)
    }
}<|MERGE_RESOLUTION|>--- conflicted
+++ resolved
@@ -104,16 +104,12 @@
 
         Self.saveNewDraftInRealm(mailboxManager.getRealm(), draft: draft)
         _draft = StateRealmObject(wrappedValue: draft)
-<<<<<<< HEAD
-        _isLoadingContent = State(wrappedValue: (draft.messageUid != nil && draft.remoteUUID.isEmpty) || messageReply != nil)
-=======
 
         draftContentManager = DraftContentManager(
             incompleteDraft: draft,
             messageReply: messageReply,
             mailboxManager: mailboxManager
         )
->>>>>>> 12077872
 
         self.mailboxManager = mailboxManager
         _attachmentsManager = StateObject(wrappedValue: AttachmentsManager(draft: draft, mailboxManager: mailboxManager))
@@ -126,11 +122,6 @@
         NavigationView {
             composeMessage
         }
-<<<<<<< HEAD
-        .onAppear {
-            attachmentsManager.importAttachments(attachments: initialAttachments, draft: draft)
-            initialAttachments = []
-=======
         .task {
             do {
                 isLoadingContent = true
@@ -144,6 +135,9 @@
             }
         }
         .onAppear {
+            attachmentsManager.importAttachments(attachments: initialAttachments, draft: draft)
+            initialAttachments = []
+
             switch messageReply?.replyMode {
             case .reply, .replyAll:
                 focusedField = .editor
@@ -153,7 +147,6 @@
         }
         .onDisappear {
             draftManager.syncDraft(mailboxManager: mailboxManager)
->>>>>>> 12077872
         }
         .interactiveDismissDisabled()
         .customAlert(isPresented: $alert.isShowing) {
@@ -179,12 +172,8 @@
         ScrollView {
             VStack(spacing: 0) {
                 ComposeMessageHeaderView(draft: draft, focusedField: _focusedField, autocompletionType: $autocompletionType)
-<<<<<<< HEAD
-                if autocompletionType == nil {
-=======
 
                 if autocompletionType == nil && !isLoadingContent {
->>>>>>> 12077872
                     ComposeMessageBodyView(
                         draft: draft,
                         editorModel: $editorModel,
@@ -199,23 +188,6 @@
             }
         }
         .background(MailResourcesAsset.backgroundColor.swiftUIColor)
-<<<<<<< HEAD
-        .onAppear {
-            switch messageReply?.replyMode {
-            case .reply, .replyAll:
-                focusedField = .editor
-            default:
-                focusedField = .to
-            }
-        }
-        .onDisappear {
-            // Only process _all_ drafts if in main app only
-            if !Bundle.main.isExtension {
-                draftManager.syncDraft(mailboxManager: mailboxManager)
-            }
-        }
-=======
->>>>>>> 12077872
         .overlay {
             if isLoadingContent {
                 progressView

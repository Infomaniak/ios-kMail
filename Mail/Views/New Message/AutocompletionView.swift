--- conflicted
+++ resolved
@@ -66,11 +66,7 @@
     private func updateAutocompletion(_ search: String) {
         let trimmedSearch = search.trimmingCharacters(in: .whitespacesAndNewlines)
 
-<<<<<<< HEAD
-        let autocompleteContacts = mailboxManager.contactManager.frozenContacts(matching: trimmedSearch)
-=======
-        let autocompleteContacts = mailboxManager.contactManager.contacts(matching: trimmedSearch, fetchLimit: nil)
->>>>>>> 7a56c0ee
+        let autocompleteContacts = mailboxManager.contactManager.frozenContacts(matching: trimmedSearch, fetchLimit: nil)
         var autocompleteRecipients = autocompleteContacts.map { Recipient(email: $0.email, name: $0.name) }
 
         let realResults = autocompleteRecipients.filter { !addedRecipients.map(\.email).contains($0.email) }

--- conflicted
+++ resolved
@@ -38,13 +38,11 @@
 
     @State private var composeMessageIntent: ComposeMessageIntent
     let resolvedIntent = State<ResolvedIntent?>()
+    var textAttachment: TextAttachable?
+    var attachments: [Attachable] = []
 
-    private var attachments: [Attachable]
-
-<<<<<<< HEAD
-    init(composeMessageIntent: ComposeMessageIntent, attachments: [Attachable] = []) {
+    init(composeMessageIntent: ComposeMessageIntent) {
         _composeMessageIntent = State(wrappedValue: composeMessageIntent)
-        self.attachments = attachments
     }
 
     var body: some View {
@@ -67,29 +65,6 @@
                             await initFromIntent()
                         }
                 }
-=======
-    let composeMessageIntent: ComposeMessageIntent
-    var textAttachment: TextAttachable?
-    var attachments: [Attachable] = []
-
-    var body: some View {
-        NBNavigationStack {
-            if let resolvedIntent = resolvedIntent.wrappedValue {
-                ComposeMessageView(
-                    draft: resolvedIntent.draft,
-                    mailboxManager: resolvedIntent.mailboxManager,
-                    messageReply: resolvedIntent.messageReply,
-                    attachments: attachments,
-                    textAttachment: textAttachment
-                )
-                .environmentObject(resolvedIntent.mailboxManager)
-            } else {
-                ProgressView()
-                    .progressViewStyle(.circular)
-                    .task {
-                        await initFromIntent()
-                    }
->>>>>>> 69c9b8f8
             }
         }
     }

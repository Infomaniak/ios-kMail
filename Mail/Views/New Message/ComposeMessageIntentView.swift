/*
 Infomaniak Mail - iOS App
 Copyright (C) 2022 Infomaniak Network SA

 This program is free software: you can redistribute it and/or modify
 it under the terms of the GNU General Public License as published by
 the Free Software Foundation, either version 3 of the License, or
 (at your option) any later version.

 This program is distributed in the hope that it will be useful,
 but WITHOUT ANY WARRANTY; without even the implied warranty of
 MERCHANTABILITY or FITNESS FOR A PARTICULAR PURPOSE.  See the
 GNU General Public License for more details.

 You should have received a copy of the GNU General Public License
 along with this program.  If not, see <http://www.gnu.org/licenses/>.
 */

import InfomaniakDI
import MailCore
import NavigationBackport
import RealmSwift
import SwiftUI

struct ComposeMessageIntentView: View, IntentViewable {
    typealias Intent = ResolvedIntent

    struct ResolvedIntent {
        let mailboxManager: MailboxManager
        let draft: Draft
        let messageReply: MessageReply?
    }

    @LazyInjectService private var accountManager: AccountManager
    @LazyInjectService private var snackbarPresenter: SnackBarPresentable

    @Environment(\.dismiss) private var dismiss

    @State private var composeMessageIntent: ComposeMessageIntent
    let resolvedIntent = State<ResolvedIntent?>()
    var textAttachments: [TextAttachable]
    var attachments: [Attachable]

    init(composeMessageIntent: ComposeMessageIntent, textAttachments: [TextAttachable] = [], attachments: [Attachable] = []) {
        _composeMessageIntent = State(wrappedValue: composeMessageIntent)
        self.textAttachments = textAttachments
        self.attachments = attachments
    }

<<<<<<< HEAD
    let composeMessageIntent: ComposeMessageIntent
    var htmlAttachments: [HTMLAttachable] = []
    var attachments: [Attachable] = []

    var body: some View {
        NBNavigationStack {
            if let resolvedIntent = resolvedIntent.wrappedValue {
                ComposeMessageView(
                    draft: resolvedIntent.draft,
                    mailboxManager: resolvedIntent.mailboxManager,
                    messageReply: resolvedIntent.messageReply,
                    attachments: attachments,
                    htmlAttachments: htmlAttachments
                )
                .environmentObject(resolvedIntent.mailboxManager)
            } else {
                ProgressView()
                    .progressViewStyle(.circular)
                    .task {
                        await initFromIntent()
                    }
=======
    var body: some View {
        if composeMessageIntent.shouldSelectMailbox {
            CurrentComposeMailboxView(composeMessageIntent: $composeMessageIntent)
        } else {
            NavigationView {
                if let resolvedIntent = resolvedIntent.wrappedValue {
                    ComposeMessageView(
                        draft: resolvedIntent.draft,
                        mailboxManager: resolvedIntent.mailboxManager,
                        messageReply: resolvedIntent.messageReply,
                        attachments: attachments
                    )
                    .environmentObject(resolvedIntent.mailboxManager)
                } else {
                    ProgressView()
                        .progressViewStyle(.circular)
                        .task {
                            await initFromIntent()
                        }
                }
>>>>>>> 381e6941
            }
        }
    }

    func initFromIntent() async {
        guard let mailboxId = composeMessageIntent.mailboxId, let userId = composeMessageIntent.userId,
              let mailboxManager = accountManager.getMailboxManager(for: mailboxId, userId: userId) else {
            dismiss()
            snackbarPresenter.show(message: MailError.unknownError.errorDescription ?? "")
            return
        }

        var draftToWrite: Draft?
        var maybeMessageReply: MessageReply?
        switch composeMessageIntent.type {
        case .new:
            draftToWrite = Draft(localUUID: UUID().uuidString)
        case .existing(let existingDraftLocalUUID):
            draftToWrite = mailboxManager.draft(localUuid: existingDraftLocalUUID)
        case .existingRemote(let messageUid):
            draftToWrite = Draft(messageUid: messageUid)
        case .mailTo(let mailToURLComponents):
            draftToWrite = Draft.mailTo(urlComponents: mailToURLComponents)
        case .writeTo(let recipient):
            draftToWrite = Draft.writing(to: recipient)
        case .reply(let messageUid, let replyMode):
            if let frozenMessage = mailboxManager.getRealm().object(ofType: Message.self, forPrimaryKey: messageUid)?.freeze() {
                let messageReply = MessageReply(frozenMessage: frozenMessage, replyMode: replyMode)
                maybeMessageReply = messageReply
                draftToWrite = Draft.replying(
                    reply: messageReply,
                    currentMailboxEmail: mailboxManager.mailbox.email
                )
            }
        }

        if composeMessageIntent.isFromOutsideOfApp {
            try? await mailboxManager.refreshAllSignatures()
        }

        if let draftToWrite {
            let draftLocalUUID = draftToWrite.localUUID
            writeDraftToRealm(mailboxManager.getRealm(), draft: draftToWrite)

            Task { @MainActor [maybeMessageReply] in
                guard let liveDraft = mailboxManager.draft(localUuid: draftLocalUUID) else {
                    dismiss()
                    snackbarPresenter.show(message: MailError.localMessageNotFound.errorDescription ?? "")
                    return
                }

                resolvedIntent.wrappedValue = ResolvedIntent(
                    mailboxManager: mailboxManager,
                    draft: liveDraft,
                    messageReply: maybeMessageReply
                )
            }
        } else {
            dismiss()
            snackbarPresenter.show(message: MailError.localMessageNotFound.errorDescription ?? "")
        }
    }

    func writeDraftToRealm(_ realm: Realm, draft: Draft) {
        try? realm.write {
            draft.action = draft.action == nil && draft.remoteUUID.isEmpty ? .initialSave : .save
            draft.delay = UserDefaults.shared.cancelSendDelay.rawValue

            realm.add(draft, update: .modified)
        }
    }
}

#Preview {
    ComposeMessageIntentView(
        composeMessageIntent: .new(originMailboxManager: PreviewHelper.sampleMailboxManager), textAttachments: [], attachments: []
    )
}<|MERGE_RESOLUTION|>--- conflicted
+++ resolved
@@ -38,38 +38,15 @@
 
     @State private var composeMessageIntent: ComposeMessageIntent
     let resolvedIntent = State<ResolvedIntent?>()
-    var textAttachments: [TextAttachable]
-    var attachments: [Attachable]
+    var htmlAttachments: [HTMLAttachable] = []
+    var attachments: [Attachable] = []
 
-    init(composeMessageIntent: ComposeMessageIntent, textAttachments: [TextAttachable] = [], attachments: [Attachable] = []) {
+    init(composeMessageIntent: ComposeMessageIntent, htmlAttachments: [HTMLAttachable] = [], attachments: [Attachable] = []) {
         _composeMessageIntent = State(wrappedValue: composeMessageIntent)
-        self.textAttachments = textAttachments
+        self.htmlAttachments = htmlAttachments
         self.attachments = attachments
     }
 
-<<<<<<< HEAD
-    let composeMessageIntent: ComposeMessageIntent
-    var htmlAttachments: [HTMLAttachable] = []
-    var attachments: [Attachable] = []
-
-    var body: some View {
-        NBNavigationStack {
-            if let resolvedIntent = resolvedIntent.wrappedValue {
-                ComposeMessageView(
-                    draft: resolvedIntent.draft,
-                    mailboxManager: resolvedIntent.mailboxManager,
-                    messageReply: resolvedIntent.messageReply,
-                    attachments: attachments,
-                    htmlAttachments: htmlAttachments
-                )
-                .environmentObject(resolvedIntent.mailboxManager)
-            } else {
-                ProgressView()
-                    .progressViewStyle(.circular)
-                    .task {
-                        await initFromIntent()
-                    }
-=======
     var body: some View {
         if composeMessageIntent.shouldSelectMailbox {
             CurrentComposeMailboxView(composeMessageIntent: $composeMessageIntent)
@@ -80,7 +57,8 @@
                         draft: resolvedIntent.draft,
                         mailboxManager: resolvedIntent.mailboxManager,
                         messageReply: resolvedIntent.messageReply,
-                        attachments: attachments
+                        attachments: attachments,
+                        htmlAttachments: htmlAttachments
                     )
                     .environmentObject(resolvedIntent.mailboxManager)
                 } else {
@@ -90,7 +68,6 @@
                             await initFromIntent()
                         }
                 }
->>>>>>> 381e6941
             }
         }
     }
@@ -166,6 +143,6 @@
 
 #Preview {
     ComposeMessageIntentView(
-        composeMessageIntent: .new(originMailboxManager: PreviewHelper.sampleMailboxManager), textAttachments: [], attachments: []
+        composeMessageIntent: .new(originMailboxManager: PreviewHelper.sampleMailboxManager), htmlAttachments: [], attachments: []
     )
 }
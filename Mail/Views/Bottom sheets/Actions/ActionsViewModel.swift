/*
 Infomaniak Mail - iOS App
 Copyright (C) 2022 Infomaniak Network SA

 This program is free software: you can redistribute it and/or modify
 it under the terms of the GNU General Public License as published by
 the Free Software Foundation, either version 3 of the License, or
 (at your option) any later version.

 This program is distributed in the hope that it will be useful,
 but WITHOUT ANY WARRANTY; without even the implied warranty of
 MERCHANTABILITY or FITNESS FOR A PARTICULAR PURPOSE.  See the
 GNU General Public License for more details.

 You should have received a copy of the GNU General Public License
 along with this program.  If not, see <http://www.gnu.org/licenses/>.
 */

import Foundation
import InfomaniakCore
import InfomaniakCoreUI
import InfomaniakDI
import MailCore
import MailResources
import RealmSwift
import SwiftUI

struct Action: Identifiable, Equatable {
    let id: Int
    let title: String
    let shortTitle: String?
    let icon: Image
    let matomoName: String?

    static let delete = Action(
        id: 1,
        title: MailResourcesStrings.Localizable.actionDelete,
        icon: MailResourcesAsset.bin,
        matomoName: "delete"
    )
    static let reply = Action(
        id: 2,
        title: MailResourcesStrings.Localizable.actionReply,
        icon: MailResourcesAsset.emailActionReply,
        matomoName: "reply"
    )
    static let replyAll = Action(
        id: 3,
        title: MailResourcesStrings.Localizable.actionReplyAll,
        icon: MailResourcesAsset.emailActionReplyToAll,
        matomoName: "replyAll"
    )
    static let archive = Action(
        id: 4,
        title: MailResourcesStrings.Localizable.actionArchive,
        icon: MailResourcesAsset.archives,
        matomoName: "archive"
    )
    static let forward = Action(
        id: 5,
        title: MailResourcesStrings.Localizable.actionForward,
        icon: MailResourcesAsset.emailActionTransfer,
        matomoName: "forward"
    )
    static let markAsRead = Action(
        id: 6,
        title: MailResourcesStrings.Localizable.actionMarkAsRead,
        shortTitle: MailResourcesStrings.Localizable.actionShortMarkAsRead,
        icon: MailResourcesAsset.envelopeOpen,
        matomoName: "markAsSeen"
    )
    static let markAsUnread = Action(
        id: 7,
        title: MailResourcesStrings.Localizable.actionMarkAsUnread,
        shortTitle: MailResourcesStrings.Localizable.actionShortMarkAsUnread,
        icon: MailResourcesAsset.envelope,
        matomoName: "markAsSeen"
    )
    static let move = Action(
        id: 8,
        title: MailResourcesStrings.Localizable.actionMove,
        icon: MailResourcesAsset.emailActionSend,
        matomoName: "move"
    )
    static let postpone = Action(
        id: 9,
        title: MailResourcesStrings.Localizable.actionPostpone,
        icon: MailResourcesAsset.waitingMessage,
        matomoName: "postpone"
    )
    static let star = Action(
        id: 10,
        title: MailResourcesStrings.Localizable.actionStar,
        shortTitle: MailResourcesStrings.Localizable.actionShortStar,
        icon: MailResourcesAsset.star,
        matomoName: "favorite"
    )
    static let unstar = Action(
        id: 21,
        title: MailResourcesStrings.Localizable.actionUnstar,
        shortTitle: MailResourcesStrings.Localizable.actionShortStar,
        icon: MailResourcesAsset.unstar,
        matomoName: "favorite"
    )
    static let reportJunk = Action(
        id: 22,
        title: MailResourcesStrings.Localizable.actionReportJunk,
        icon: MailResourcesAsset.report,
        matomoName: nil
    )
    static let spam = Action(
        id: 11,
        title: MailResourcesStrings.Localizable.actionSpam,
        shortTitle: MailResourcesStrings.Localizable.actionShortSpam,
        icon: MailResourcesAsset.spam,
        matomoName: "spam"
    )
    static let nonSpam = Action(
        id: 20,
        title: MailResourcesStrings.Localizable.actionNonSpam,
        icon: MailResourcesAsset.spam,
        matomoName: "spam"
    )
    static let block = Action(
        id: 12,
        title: MailResourcesStrings.Localizable.actionBlockSender,
        icon: MailResourcesAsset.blockUser,
        matomoName: "blockUser"
    )
    static let phishing = Action(
        id: 13,
        title: MailResourcesStrings.Localizable.actionPhishing,
        icon: MailResourcesAsset.phishing,
        matomoName: "signalPhishing"
    )
    static let print = Action(
        id: 14,
        title: MailResourcesStrings.Localizable.actionPrint,
        icon: MailResourcesAsset.printText,
        matomoName: "print"
    )
    static let report = Action(
        id: 15,
        title: MailResourcesStrings.Localizable.actionReportDisplayProblem,
        icon: MailResourcesAsset.feedbacks,
        matomoName: nil
    )
    static let editMenu = Action(
        id: 16,
        title: MailResourcesStrings.Localizable.actionEditMenu,
        icon: MailResourcesAsset.editTools,
        matomoName: "editMenu"
    )
    static let moveToInbox = Action(
        id: 17,
        title: MailResourcesStrings.Localizable.actionMoveToInbox,
        icon: MailResourcesAsset.drawer,
        matomoName: "moveToInbox"
    )
    static let writeEmailAction = Action(
        id: 18,
        title: MailResourcesStrings.Localizable.contactActionWriteEmail,
        icon: MailResourcesAsset.pencil,
        matomoName: "writeEmail"
    )
    static let addContactsAction = Action(
        id: 19,
        title: MailResourcesStrings.Localizable.contactActionAddToContacts,
        icon: MailResourcesAsset.userAdd,
        matomoName: "addToContacts"
    )
    static let copyEmailAction = Action(
        id: 20,
        title: MailResourcesStrings.Localizable.contactActionCopyEmailAddress,
        icon: MailResourcesAsset.duplicate,
        matomoName: "copyEmailAddress"
    )

    static let quickActions: [Action] = [.reply, .replyAll, .forward, .delete]

    init(id: Int, title: String, shortTitle: String? = nil, icon: MailResourcesImages, matomoName: String?) {
        self.id = id
        self.title = title
        self.shortTitle = shortTitle
        self.icon = icon.swiftUIImage
        self.matomoName = matomoName
    }

    static func == (lhs: Action, rhs: Action) -> Bool {
        lhs.id == rhs.id
    }
}

enum ActionsTarget: Equatable, Identifiable {
    var id: String {
        switch self {
        case .threads(let threads, _):
            return threads.map(\.id).joined()
        case .message(let message):
            return message.uid
        }
    }

    case threads([Thread], Bool)
    case message(Message)

    var isInvalidated: Bool {
        switch self {
        case .threads(let threads, _):
            return threads.contains(where: \.isInvalidated)
        case .message(let message):
            return message.isInvalidated
        }
    }

    func freeze() -> Self {
        switch self {
        case .threads(let threads, let isMultiSelectionEnabled):
            return .threads(threads.map { $0.freezeIfNeeded() }, isMultiSelectionEnabled)
        case .message(let message):
            return .message(message.freezeIfNeeded())
        }
    }
}

@MainActor class ActionsViewModel: ObservableObject {
    private let mailboxManager: MailboxManager
    private let target: ActionsTarget
    private let moveAction: Binding<MoveAction?>?
    private let messageReply: Binding<MessageReply?>?
    private let reportJunkActionsTarget: Binding<ActionsTarget?>?
    private let reportedForPhishingMessage: Binding<Message?>?
    private let reportedForDisplayProblemMessage: Binding<Message?>?
    private let completionHandler: (() -> Void)?

    private let matomoCategory: MatomoUtils.EventCategory?

    @Published var quickActions: [Action] = []
    @Published var listActions: [Action] = []

    @LazyInjectService private var matomo: MatomoUtils
    @LazyInjectService private var accountManager: AccountManager
    @LazyInjectService private var snackbarPresenter: SnackBarPresentable

    init(mailboxManager: MailboxManager,
         target: ActionsTarget,
         moveAction: Binding<MoveAction?>? = nil,
         messageReply: Binding<MessageReply?>? = nil,
         reportJunkActionsTarget: Binding<ActionsTarget?>? = nil,
         reportedForPhishingMessage: Binding<Message?>? = nil,
         reportedForDisplayProblemMessage: Binding<Message?>? = nil,
         matomoCategory: MatomoUtils.EventCategory? = nil,
         completionHandler: (() -> Void)? = nil) {
        self.mailboxManager = mailboxManager
        switch target {
        case .threads(let threads, _):
            if threads.count == 1, let thread = threads.first, thread.messages.count == 1, let message = thread.messages.first {
                self.target = ActionsTarget.message(message).freeze()
            } else {
                self.target = target.freeze()
            }
        case .message:
            self.target = target.freeze()
        }
        self.moveAction = moveAction
        self.messageReply = messageReply
        self.reportJunkActionsTarget = reportJunkActionsTarget
        self.reportedForPhishingMessage = reportedForPhishingMessage
        self.reportedForDisplayProblemMessage = reportedForDisplayProblemMessage
        self.completionHandler = completionHandler
        self.matomoCategory = matomoCategory
        setActions()
    }

    private func setActions() {
        switch target {
        case .threads(let threads, _):
            if threads.count > 1 {
                let unread = threads.allSatisfy(\.hasUnseenMessages)
                quickActions = [.move, unread ? .markAsRead : .markAsUnread, .archive, .delete]

                let spam = threads.allSatisfy { $0.folder?.role == .spam }
                let star = threads.allSatisfy(\.flagged)
                listActions = [
                    spam ? .nonSpam : .spam,
                    star ? .unstar : .star
                ]
            } else if let thread = threads.first {
                quickActions = Action.quickActions

                let archive = thread.folder?.role != .archive
                let unread = thread.hasUnseenMessages
                let star = thread.flagged

                let spam = thread.folder?.role == .spam
                let spamAction: Action? = spam ? .nonSpam : .spam

                let tempListActions: [Action?] = [
                    .move,
                    spamAction,
                    unread ? .markAsRead : .markAsUnread,
                    archive ? .archive : .moveToInbox,
                    star ? .unstar : .star
                ]

                listActions = tempListActions.compactMap { $0 }
            }
        case .message(let message):
            quickActions = Action.quickActions

            let archive = message.folder?.role != .archive
            let unread = !message.seen
            let star = message.flagged
<<<<<<< HEAD
            let isStaff = accountManager.currentAccount?.user?.isStaff ?? false
=======
            let isStaff = mailboxManager.account.user?.isStaff ?? false
>>>>>>> f9f437a5
            let tempListActions: [Action?] = [
                .move,
                .reportJunk,
                unread ? .markAsRead : .markAsUnread,
                archive ? .archive : .moveToInbox,
                star ? .unstar : .star,
                isStaff ? .report : nil
            ]

            listActions = tempListActions.compactMap { $0 }
        }
    }

    func didTap(action: Action) async throws {
        if let matomoCategory, let matomoName = action.matomoName {
            if case .threads(let threads, let isMultipleSelectionEnabled) = target, isMultipleSelectionEnabled {
                matomo.trackBulkEvent(
                    eventWithCategory: matomoCategory,
                    name: matomoName.capitalized,
                    numberOfItems: threads.count
                )
            } else {
                matomo.track(eventWithCategory: matomoCategory, name: matomoName)
            }
        }
        switch action {
        case .delete:
            try await delete()
        case .reply:
            try await reply(mode: .reply)
        case .replyAll:
            try await reply(mode: .replyAll)
        case .archive:
            try await ActionUtils(actionsTarget: target, mailboxManager: mailboxManager).move(to: .archive)
        case .forward:
            try await reply(mode: .forward)
        case .markAsRead, .markAsUnread:
            try await toggleRead()
        case .move:
            move()
        case .postpone:
            postpone()
        case .star, .unstar:
            try await star()
        case .reportJunk:
            displayReportJunk()
        case .spam:
            try await ActionUtils(actionsTarget: target, mailboxManager: mailboxManager).move(to: .spam)
        case .nonSpam:
            try await ActionUtils(actionsTarget: target, mailboxManager: mailboxManager).move(to: .inbox)
        case .block:
            try await block()
        case .phishing:
            try await phishing()
        case .print:
            printAction()
        case .report:
            reportDisplayProblem()
        case .editMenu:
            editMenu()
        case .moveToInbox:
            try await ActionUtils(actionsTarget: target, mailboxManager: mailboxManager).move(to: .inbox)
        default:
            print("Warning: Unhandled action!")
        }
        completionHandler?()
    }

    // MARK: - Actions methods

    private func delete() async throws {
        switch target {
        case .threads(let threads, _):
            try await mailboxManager.moveOrDelete(threads: threads)
        case .message(let message):
            try await mailboxManager.moveOrDelete(message: message)
        }
    }

    private func reply(mode: ReplyMode) async throws {
        var displayedMessageReply: MessageReply?
        switch target {
        case .threads(let threads, _):
            // We don't handle this action in multiple selection
            guard threads.count == 1, let thread = threads.first,
                  let message = thread.lastMessageToExecuteAction(currentMailboxEmail: mailboxManager.mailbox.email)
            else { break }
            displayedMessageReply = MessageReply(message: message, replyMode: mode)
        case .message(let message):
            displayedMessageReply = MessageReply(message: message, replyMode: mode)
        }
        // FIXME: There seems to be a bug where SwiftUI looses the "context" and attempts to present
        // the view controller before waiting for the dismiss of the first one if we use a closure
        // (this "fix" is temporary)
        DispatchQueue.main.async { [weak self] in
            self?.messageReply?.wrappedValue = displayedMessageReply
        }
    }

    private func toggleRead() async throws {
        switch target {
        case .threads(let threads, _):
            try await mailboxManager.toggleRead(threads: threads)
        case .message(let message):
            try await mailboxManager.markAsSeen(message: message, seen: !message.seen)
        }
    }

    private func move() {
        let folderId: String?
        switch target {
        case .threads(let threads, _):
            folderId = threads.first?.folder?.id
        case .message(let message):
            folderId = message.folderId
        }

        DispatchQueue.main.async { [weak self, target] in
            self?.moveAction?.wrappedValue = MoveAction(fromFolderId: folderId, target: target)
        }
    }

    private func postpone() {
        // TODO: POSTPONE ACTION
        showWorkInProgressSnackBar()
    }

    private func star() async throws {
        switch target {
        case .threads(let threads, _):
            await tryOrDisplayError {
                try await mailboxManager.toggleStar(threads: threads)
            }
        case .message(let message):
            await tryOrDisplayError {
                if message.flagged {
                    _ = try await mailboxManager.unstar(messages: [message])
                } else {
                    _ = try await mailboxManager.star(messages: [message])
                }
            }
        }
    }

    private func displayReportJunk() {
        reportJunkActionsTarget?.wrappedValue = target
    }

    private func block() async throws {
        // This action is only available on a single message
        guard case .message(let message) = target else { return }
        let response = try await mailboxManager.apiFetcher.blockSender(message: message)
        if response {
            snackbarPresenter.show(message: MailResourcesStrings.Localizable.snackbarSenderBlacklisted(1))
        }
    }

    private func phishing() async throws {
        // This action is only available on a single message
        guard case .message(let message) = target else { return }
        DispatchQueue.main.async { [weak self] in
            self?.reportedForPhishingMessage?.wrappedValue = message
        }
    }

    private func printAction() {
        // TODO: PRINT ACTION
        showWorkInProgressSnackBar()
    }

    private func reportDisplayProblem() {
        // This action is only available on a single message
        guard case .message(let message) = target else { return }
        DispatchQueue.main.async { [weak self] in
            self?.reportedForDisplayProblemMessage?.wrappedValue = message
        }
    }

    private func editMenu() {
        // TODO: EDIT MENU ACTION
        showWorkInProgressSnackBar()
    }
}<|MERGE_RESOLUTION|>--- conflicted
+++ resolved
@@ -311,11 +311,7 @@
             let archive = message.folder?.role != .archive
             let unread = !message.seen
             let star = message.flagged
-<<<<<<< HEAD
-            let isStaff = accountManager.currentAccount?.user?.isStaff ?? false
-=======
             let isStaff = mailboxManager.account.user?.isStaff ?? false
->>>>>>> f9f437a5
             let tempListActions: [Action?] = [
                 .move,
                 .reportJunk,

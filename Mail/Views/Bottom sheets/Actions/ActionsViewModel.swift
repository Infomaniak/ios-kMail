--- conflicted
+++ resolved
@@ -177,12 +177,12 @@
     var id: String {
         switch self {
         case .threads(let threads, let isMultiSelectionEnabled):
-            return threads.map {$0.id}.joined()
+            return threads.map { $0.id }.joined()
         case .message(let message):
             return message.uid
         }
     }
-    
+
     case threads([Thread], Bool)
     case message(Message)
 
@@ -396,24 +396,16 @@
         case .threads(let threads, _):
             // We don't handle this action in multiple selection
             guard threads.count == 1, let thread = threads.first,
-<<<<<<< HEAD
-                  let message = thread.messages.last(where: { !$0.isDraft }) else { break }
+                  let message = thread.lastMessageToExecuteAction() else { break }
             displayedMessageReply = MessageReply(message: message, replyMode: mode)
         case .message(let message):
             displayedMessageReply = MessageReply(message: message, replyMode: mode)
         }
-
         // FIXME: There seems to be a bug where SwiftUI looses the "context" and attempts to present
         // the view controller before waiting for the dismiss of the first one if we use a closure
         // (this "fix" is temporary)
         DispatchQueue.main.async { [weak self] in
             self?.messageReply?.wrappedValue = displayedMessageReply
-=======
-                  let message = thread.lastMessageToExecuteAction() else { break }
-            replyHandler?(message, mode)
-        case .message(let message):
-            replyHandler?(message, mode)
->>>>>>> 6130c444
         }
     }
 
@@ -478,13 +470,9 @@
     private func phishing() async throws {
         // This action is only available on a single message
         guard case .message(let message) = target else { return }
-<<<<<<< HEAD
         DispatchQueue.main.async { [weak self] in
             self?.reportedForPhishingMessage?.wrappedValue = message
         }
-=======
-        globalAlert?.state = .reportPhishing(message: message)
->>>>>>> 6130c444
     }
 
     private func printAction() {
@@ -495,13 +483,9 @@
     private func reportDisplayProblem() {
         // This action is only available on a single message
         guard case .message(let message) = target else { return }
-<<<<<<< HEAD
         DispatchQueue.main.async { [weak self] in
             self?.reportedForDisplayProblemMessage?.wrappedValue = message
         }
-=======
-        globalAlert?.state = .reportDisplayProblem(message: message)
->>>>>>> 6130c444
     }
 
     private func editMenu() {

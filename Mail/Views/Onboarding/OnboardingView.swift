--- conflicted
+++ resolved
@@ -126,11 +126,7 @@
 
     private func loginSuccessful(code: String, codeVerifier verifier: String) {
         matomo.track(eventWithCategory: .account, name: "loggedIn")
-<<<<<<< HEAD
-        let previousAccount = accountManager.currentAccount
-=======
-        let previousAccount = AccountManager.instance.getCurrentAccount()
->>>>>>> f9f437a5
+        let previousAccount = accountManager.getCurrentAccount()
         Task {
             do {
                 _ = try await accountManager.createAndSetCurrentAccount(code: code, codeVerifier: verifier)

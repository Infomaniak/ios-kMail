/*
 Infomaniak Mail - iOS App
 Copyright (C) 2022 Infomaniak Network SA

 This program is free software: you can redistribute it and/or modify
 it under the terms of the GNU General Public License as published by
 the Free Software Foundation, either version 3 of the License, or
 (at your option) any later version.

 This program is distributed in the hope that it will be useful,
 but WITHOUT ANY WARRANTY; without even the implied warranty of
 MERCHANTABILITY or FITNESS FOR A PARTICULAR PURPOSE.  See the
 GNU General Public License for more details.

 You should have received a copy of the GNU General Public License
 along with this program.  If not, see <http://www.gnu.org/licenses/>.
 */

import AuthenticationServices
import InfomaniakCore
import InfomaniakCoreUI
import InfomaniakDI
import InfomaniakCreateAccount
import InfomaniakLogin
import Lottie
import MailCore
import MailResources
import SwiftUI

struct Slide: Identifiable {
    let id: Int
    let backgroundImage: Image
    let title: String
    var description: String?
    var showPicker = false
    var asset: MailResourcesImages?
    var lottieConfiguration: LottieConfiguration?

    static let onBoardingSlides = [
        Slide(
            id: 1,
            backgroundImage: Image(resource: MailResourcesAsset.onboardingBackground1),
            title: MailResourcesStrings.Localizable.onBoardingTitle1,
            showPicker: true,
            lottieConfiguration: LottieConfiguration(id: 1, filename: "illu_onboarding_1", loopFrameStart: 54, loopFrameEnd: 138)
        ),
        Slide(
            id: 2,
            backgroundImage: Image(resource: MailResourcesAsset.onboardingBackground2),
            title: MailResourcesStrings.Localizable.onBoardingTitle2,
            description: MailResourcesStrings.Localizable.onBoardingDescription2,
            lottieConfiguration: LottieConfiguration(id: 2, filename: "illu_onboarding_2", loopFrameStart: 108, loopFrameEnd: 253)
        ),
        Slide(
            id: 3,
            backgroundImage: Image(resource: MailResourcesAsset.onboardingBackground3),
            title: MailResourcesStrings.Localizable.onBoardingTitle3,
            description: MailResourcesStrings.Localizable.onBoardingDescription3,
            lottieConfiguration: LottieConfiguration(id: 3, filename: "illu_onboarding_3", loopFrameStart: 111, loopFrameEnd: 187)
        ),
        Slide(
            id: 4,
            backgroundImage: Image(resource: MailResourcesAsset.onboardingBackground4),
            title: MailResourcesStrings.Localizable.onBoardingTitle4,
            description: MailResourcesStrings.Localizable.onBoardingDescription4,
            lottieConfiguration: LottieConfiguration(id: 4, filename: "illu_onboarding_4", loopFrameStart: 127, loopFrameEnd: 236)
        )
    ]
}

@MainActor
class LoginHandler: InfomaniakLoginDelegate, ObservableObject {
    @LazyInjectService var loginService: InfomaniakLoginable
<<<<<<< HEAD
    @Published var isLoading = false
    @Published var isPresentingErrorAlert = false
    var sceneDelegate: SceneDelegate?

    nonisolated func didCompleteLoginWith(code: String, verifier: String) {
        Task {
            await loginSuccessful(code: code, codeVerifier: verifier)
        }
    }

    nonisolated func didFailLoginWith(error: Error) {
        Task {
            await loginFailed(error: error)
        }
    }

    func loginAfterAccountCreation(from viewController: UIViewController) {
        isLoading = true
        loginService.setupWebviewNavbar(
            title: MailResourcesStrings.Localizable.buttonLogin,
            titleColor: nil,
            color: nil,
            buttonColor: nil,
            clearCookie: false,
            timeOutMessage: nil
        )
        loginService.webviewLoginFrom(viewController: viewController,
                                      hideCreateAccountButton: true,
                                      delegate: self)
    }

    func login() {
        isLoading = true
        loginService.asWebAuthenticationLoginFrom(
            anchor: ASPresentationAnchor(),
            useEphemeralSession: true,
            hideCreateAccountButton: true
        ) { [weak self] result in
            switch result {
            case .success(let result):
                self?.loginSuccessful(code: result.code, codeVerifier: result.verifier)
            case .failure(let error):
                self?.loginFailed(error: error)
            }
        }
    }

    private func loginSuccessful(code: String, codeVerifier verifier: String) {
        MatomoUtils.track(eventWithCategory: .account, name: "loggedIn")
        let previousAccount = AccountManager.instance.currentAccount
        Task {
            do {
                _ = try await AccountManager.instance.createAndSetCurrentAccount(code: code, codeVerifier: verifier)
                MatomoUtils.connectUser()
                sceneDelegate?.showMainView()
                UIApplication.shared.registerForRemoteNotifications()
            } catch MailError.noMailbox {
                sceneDelegate?.showNoMailboxView()
            } catch {
                if let previousAccount = previousAccount {
                    AccountManager.instance.switchAccount(newAccount: previousAccount)
                }
                IKSnackBar.showSnackBar(message: error.localizedDescription)
            }
            isLoading = false
        }
    }

    private func loginFailed(error: Error) {
        isLoading = false
        guard (error as? ASWebAuthenticationSessionError)?.code != .canceledLogin else { return }
        isPresentingErrorAlert = true
    }
}
=======
    @LazyInjectService var matomo: MatomoUtils
>>>>>>> c2e7f352

struct OnboardingView: View {
    @Environment(\.window) private var window
    @Environment(\.dismiss) private var dismiss

    @AppStorage(UserDefaults.shared.key(.accentColor)) private var accentColor = DefaultPreferences.accentColor

    @State private var selection: Int
    @State private var isPresentingCreateAccount = false
    @StateObject private var loginHandler = LoginHandler()
    private var isScrollEnabled: Bool
    private var slides = Slide.onBoardingSlides

    init(page: Int = 1, isScrollEnabled: Bool = true) {
        _selection = State(initialValue: page)
        self.isScrollEnabled = isScrollEnabled
        UIPageControl.appearance().currentPageIndicatorTintColor = .tintColor
        UIPageControl.appearance().pageIndicatorTintColor = MailResourcesAsset.elementsColor.color
    }

    var body: some View {
        VStack(spacing: 0) {
            Group {
                if !isScrollEnabled, let slide = slides.first { $0.id == selection } {
                    SlideView(slide: slide, updateAnimationColors: updateAnimationColors)
                } else {
                    TabView(selection: $selection) {
                        ForEach(slides) { slide in
                            SlideView(slide: slide, updateAnimationColors: updateAnimationColors)
                                .tag(slide.id)
                        }
                    }
                    .tabViewStyle(.page)
                    .ignoresSafeArea(edges: .top)
                }
            }
            .overlay(alignment: .top) {
                Image(resource: MailResourcesAsset.logoText)
                    .resizable()
                    .scaledToFit()
                    .frame(height: Constants.onboardingLogoHeight)
                    .padding(.top, Constants.onboardingLogoPaddingTop)
            }

            VStack(spacing: 24) {
                if selection == slides.count {
                    MailButton(label: MailResourcesStrings.Localizable.buttonLogin) {
                        loginHandler.sceneDelegate = window?.windowScene?.delegate as? SceneDelegate
                        loginHandler.login()
                    }
                    .mailButtonFullWidth(true)
                    .mailButtonLoading(loginHandler.isLoading)

                    MailButton(label: MailResourcesStrings.Localizable.buttonCreateAccount) {
<<<<<<< HEAD
                        isPresentingCreateAccount.toggle()
=======
                        // TODO: Create account
                        showWorkInProgressSnackBar()
                        matomo.track(eventWithCategory: .account, name: "openCreationWebview")
>>>>>>> c2e7f352
                    }
                    .mailButtonStyle(.link)
                    .disabled(loginHandler.isLoading)
                } else {
                    MailButton(icon: MailResourcesAsset.fullArrowRight) {
                        withAnimation {
                            selection += 1
                        }
                    }
                    .mailButtonIconSize(Constants.onboardingArrowIconSize)
                }
            }
            .frame(height: Constants.onboardingButtonHeight + Constants.onboardingBottomButtonPadding, alignment: .top)
            .padding(.horizontal, 24)
        }
        .overlay(alignment: .topLeading) {
            if !isScrollEnabled {
                Button {
                    dismiss()
                } label: {
                    Image(systemName: "xmark")
                        .resizable()
                }
                .frame(width: 20, height: 20)
                .padding(16)
            }
        }
        .alert(MailResourcesStrings.Localizable.errorLoginTitle, isPresented: $loginHandler.isPresentingErrorAlert) {
            // Use default button
        } message: {
            Text(MailResourcesStrings.Localizable.errorLoginDescription)
        }
        .sheet(isPresented: $isPresentingCreateAccount) {
            RegisterView(registrationProcess: .mail) { viewController in
                guard let viewController else { return }
                loginHandler.sceneDelegate = window?.windowScene?.delegate as? SceneDelegate
                loginHandler.loginAfterAccountCreation(from: viewController)
            }
        }
        .onAppear {
            if UIDevice.current.userInterfaceIdiom == .phone {
                UIDevice.current
                    .setValue(UIInterfaceOrientation.portrait.rawValue, forKey: "orientation")
                AppDelegate.orientationLock = .portrait
                UIViewController.attemptRotationToDeviceOrientation()
            }
        }
        .matomoView(view: ["OnBoarding"])
        .defaultAppStorage(.shared)
    }

    // MARK: - Private methods

    private func updateAnimationColors(_ animation: LottieAnimationView, _ configuration: LottieConfiguration) {
        IlluColors.onBoardingAllColors.forEach { $0.applyColors(to: animation) }

        if configuration.id == 2 || configuration.id == 3 || configuration.id == 4 {
            IlluColors.illuOnBoarding234Colors.forEach { $0.applyColors(to: animation) }
        }

        switch configuration.id {
        case 1:
            IlluColors.illuOnBoarding1Colors.forEach { $0.applyColors(to: animation) }
        case 2:
            IlluColors.illuOnBoarding2Colors.forEach { $0.applyColors(to: animation) }
        case 3:
            IlluColors.illuOnBoarding3Colors.forEach { $0.applyColors(to: animation) }
        case 4:
            IlluColors.illuOnBoarding4Colors.forEach { $0.applyColors(to: animation) }
        default:
            break
        }

        if UserDefaults.shared.accentColor == .pink {
            IlluColors.onBoardingPinkColors.forEach { $0.applyColors(to: animation) }

            if configuration.id == 2 || configuration.id == 3 || configuration.id == 4 {
                IlluColors.illuOnBoarding234PinkColors.forEach { $0.applyColors(to: animation) }
            }

            switch configuration.id {
            case 1:
                IlluColors.illuOnBoarding1PinkColors.forEach { $0.applyColors(to: animation) }
            case 2:
                IlluColors.illuOnBoarding2PinkColors.forEach { $0.applyColors(to: animation) }
            case 3:
                IlluColors.illu3PinkColors.forEach { $0.applyColors(to: animation) }
            case 4:
                IlluColors.illuOnBoarding4PinkColors.forEach { $0.applyColors(to: animation) }
            default:
                break
            }
        } else {
            IlluColors.onBoardingBlueColors.forEach { $0.applyColors(to: animation) }

            if configuration.id == 2 || configuration.id == 3 || configuration.id == 4 {
                IlluColors.illuOnBoarding234BlueColors.forEach { $0.applyColors(to: animation) }
            }

            switch configuration.id {
            case 1:
                IlluColors.illuOnBoarding1BlueColors.forEach { $0.applyColors(to: animation) }
            case 2:
                IlluColors.illuOnBoarding2BlueColors.forEach { $0.applyColors(to: animation) }
            case 3:
                IlluColors.illu3BlueColors.forEach { $0.applyColors(to: animation) }
            case 4:
                IlluColors.illuOnBoarding4BlueColors.forEach { $0.applyColors(to: animation) }
            default:
                break
            }
        }
    }
<<<<<<< HEAD
=======

    private func login() {
        isLoading = true
        matomo.track(eventWithCategory: .account, name: "openLoginWebview")
        loginService.asWebAuthenticationLoginFrom(
            anchor: ASPresentationAnchor(),
            useEphemeralSession: true,
            hideCreateAccountButton: true
        ) { result in
            switch result {
            case .success(let result):
                loginSuccessful(code: result.code, codeVerifier: result.verifier)
            case .failure(let error):
                loginFailed(error: error)
            }
        }
    }

    private func loginSuccessful(code: String, codeVerifier verifier: String) {
        matomo.track(eventWithCategory: .account, name: "loggedIn")
        let previousAccount = AccountManager.instance.currentAccount
        Task {
            do {
                _ = try await AccountManager.instance.createAndSetCurrentAccount(code: code, codeVerifier: verifier)
                await (self.window?.windowScene?.delegate as? SceneDelegate)?.showMainView()
                await UIApplication.shared.registerForRemoteNotifications()
            } catch MailError.noMailbox {
                await (self.window?.windowScene?.delegate as? SceneDelegate)?.showNoMailboxView()
            } catch {
                if let previousAccount = previousAccount {
                    AccountManager.instance.switchAccount(newAccount: previousAccount)
                }
                await IKSnackBar.showSnackBar(message: error.localizedDescription)
            }
            isLoading = false
        }
    }

    private func loginFailed(error: Error) {
        print("Login error: \(error)")
        isLoading = false
        guard (error as? ASWebAuthenticationSessionError)?.code != .canceledLogin else { return }
        presentAlert = true
    }
>>>>>>> c2e7f352
}

struct OnboardingView_Previews: PreviewProvider {
    static var previews: some View {
        OnboardingView()
            .previewDevice(PreviewDevice(rawValue: "iPhone 14 Pro"))
            .previewDisplayName("Onboarding - Dynamic Island")

        OnboardingView()
            .previewDevice(PreviewDevice(rawValue: "iPhone 14"))
            .previewDisplayName("Onboarding - Notch")

        OnboardingView()
            .previewDevice(PreviewDevice(rawValue: "iPhone SE (3rd generation)"))
            .previewDisplayName("Onboarding - Default")
    }
}<|MERGE_RESOLUTION|>--- conflicted
+++ resolved
@@ -17,7 +17,6 @@
  */
 
 import AuthenticationServices
-import InfomaniakCore
 import InfomaniakCoreUI
 import InfomaniakDI
 import InfomaniakCreateAccount
@@ -71,7 +70,8 @@
 @MainActor
 class LoginHandler: InfomaniakLoginDelegate, ObservableObject {
     @LazyInjectService var loginService: InfomaniakLoginable
-<<<<<<< HEAD
+    @LazyInjectService var matomo: MatomoUtils
+    
     @Published var isLoading = false
     @Published var isPresentingErrorAlert = false
     var sceneDelegate: SceneDelegate?
@@ -90,6 +90,7 @@
 
     func loginAfterAccountCreation(from viewController: UIViewController) {
         isLoading = true
+        matomo.track(eventWithCategory: .account, name: "openCreationWebview")
         loginService.setupWebviewNavbar(
             title: MailResourcesStrings.Localizable.buttonLogin,
             titleColor: nil,
@@ -105,6 +106,7 @@
 
     func login() {
         isLoading = true
+        matomo.track(eventWithCategory: .account, name: "openLoginWebview")
         loginService.asWebAuthenticationLoginFrom(
             anchor: ASPresentationAnchor(),
             useEphemeralSession: true,
@@ -120,7 +122,7 @@
     }
 
     private func loginSuccessful(code: String, codeVerifier verifier: String) {
-        MatomoUtils.track(eventWithCategory: .account, name: "loggedIn")
+        matomo.track(eventWithCategory: .account, name: "loggedIn")
         let previousAccount = AccountManager.instance.currentAccount
         Task {
             do {
@@ -146,9 +148,6 @@
         isPresentingErrorAlert = true
     }
 }
-=======
-    @LazyInjectService var matomo: MatomoUtils
->>>>>>> c2e7f352
 
 struct OnboardingView: View {
     @Environment(\.window) private var window
@@ -203,13 +202,7 @@
                     .mailButtonLoading(loginHandler.isLoading)
 
                     MailButton(label: MailResourcesStrings.Localizable.buttonCreateAccount) {
-<<<<<<< HEAD
                         isPresentingCreateAccount.toggle()
-=======
-                        // TODO: Create account
-                        showWorkInProgressSnackBar()
-                        matomo.track(eventWithCategory: .account, name: "openCreationWebview")
->>>>>>> c2e7f352
                     }
                     .mailButtonStyle(.link)
                     .disabled(loginHandler.isLoading)
@@ -257,7 +250,6 @@
                 UIViewController.attemptRotationToDeviceOrientation()
             }
         }
-        .matomoView(view: ["OnBoarding"])
         .defaultAppStorage(.shared)
     }
 
@@ -323,53 +315,6 @@
             }
         }
     }
-<<<<<<< HEAD
-=======
-
-    private func login() {
-        isLoading = true
-        matomo.track(eventWithCategory: .account, name: "openLoginWebview")
-        loginService.asWebAuthenticationLoginFrom(
-            anchor: ASPresentationAnchor(),
-            useEphemeralSession: true,
-            hideCreateAccountButton: true
-        ) { result in
-            switch result {
-            case .success(let result):
-                loginSuccessful(code: result.code, codeVerifier: result.verifier)
-            case .failure(let error):
-                loginFailed(error: error)
-            }
-        }
-    }
-
-    private func loginSuccessful(code: String, codeVerifier verifier: String) {
-        matomo.track(eventWithCategory: .account, name: "loggedIn")
-        let previousAccount = AccountManager.instance.currentAccount
-        Task {
-            do {
-                _ = try await AccountManager.instance.createAndSetCurrentAccount(code: code, codeVerifier: verifier)
-                await (self.window?.windowScene?.delegate as? SceneDelegate)?.showMainView()
-                await UIApplication.shared.registerForRemoteNotifications()
-            } catch MailError.noMailbox {
-                await (self.window?.windowScene?.delegate as? SceneDelegate)?.showNoMailboxView()
-            } catch {
-                if let previousAccount = previousAccount {
-                    AccountManager.instance.switchAccount(newAccount: previousAccount)
-                }
-                await IKSnackBar.showSnackBar(message: error.localizedDescription)
-            }
-            isLoading = false
-        }
-    }
-
-    private func loginFailed(error: Error) {
-        print("Login error: \(error)")
-        isLoading = false
-        guard (error as? ASWebAuthenticationSessionError)?.code != .canceledLogin else { return }
-        presentAlert = true
-    }
->>>>>>> c2e7f352
 }
 
 struct OnboardingView_Previews: PreviewProvider {

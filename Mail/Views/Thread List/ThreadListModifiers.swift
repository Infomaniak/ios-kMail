/*
 Infomaniak Mail - iOS App
 Copyright (C) 2022 Infomaniak Network SA

 This program is free software: you can redistribute it and/or modify
 it under the terms of the GNU General Public License as published by
 the Free Software Foundation, either version 3 of the License, or
 (at your option) any later version.

 This program is distributed in the hope that it will be useful,
 but WITHOUT ANY WARRANTY; without even the implied warranty of
 MERCHANTABILITY or FITNESS FOR A PARTICULAR PURPOSE.  See the
 GNU General Public License for more details.

 You should have received a copy of the GNU General Public License
 along with this program.  If not, see <http://www.gnu.org/licenses/>.
 */

import InfomaniakCore
import InfomaniakCoreUI
import InfomaniakDI
import MailCore
import MailResources
import SwiftUI

extension View {
    func threadListCellAppearance() -> some View {
        modifier(ThreadListCellAppearance())
    }

    func threadListToolbar(
        flushAlert: Binding<FlushAlertState?>,
        viewModel: ThreadListViewModel,
        multipleSelectionViewModel: ThreadListMultipleSelectionViewModel,
        selectAll: @escaping () -> Void
    ) -> some View {
        modifier(ThreadListToolbar(
            flushAlert: flushAlert,
            viewModel: viewModel,
            multipleSelectionViewModel: multipleSelectionViewModel,
            selectAll: selectAll
        ))
    }
}

struct ThreadListCellAppearance: ViewModifier {
    func body(content: Content) -> some View {
        content
            .listRowSeparator(.hidden)
            .listRowInsets(.init())
            .listRowBackground(MailResourcesAsset.backgroundColor.swiftUIColor)
    }
}

struct ThreadListToolbar: ViewModifier {
    @LazyInjectService private var matomo: MatomoUtils
    @LazyInjectService private var accountManager: AccountManager

    @Environment(\.isCompactWindow) private var isCompactWindow

    @EnvironmentObject private var splitViewManager: SplitViewManager
    @EnvironmentObject private var navigationDrawerState: NavigationDrawerState
    @EnvironmentObject private var navigationState: NavigationState

    @State private var presentedCurrentAccount: Account?
    @State private var multipleSelectionActionsTarget: ActionsTarget?

    @Binding var flushAlert: FlushAlertState?

    @ObservedObject var viewModel: ThreadListViewModel
    @ObservedObject var multipleSelectionViewModel: ThreadListMultipleSelectionViewModel

    let selectAll: () -> Void

    func body(content: Content) -> some View {
        content
            .toolbar {
                ToolbarItemGroup(placement: .navigationBarLeading) {
                    if multipleSelectionViewModel.isEnabled {
                        Button(MailResourcesStrings.Localizable.buttonCancel) {
                            matomo.track(eventWithCategory: .multiSelection, name: "cancel")
                            multipleSelectionViewModel.isEnabled = false
                        }
                    } else {
                        if isCompactWindow {
                            Button {
                                matomo.track(eventWithCategory: .menuDrawer, name: "openByButton")
                                navigationDrawerState.open()
                            } label: {
                                MailResourcesAsset.burger.swiftUIImage
                                    .resizable()
                                    .scaledToFit()
                                    .frame(width: UIConstants.navbarIconSize, height: UIConstants.navbarIconSize)
                            }
                            .accessibilityLabel(MailResourcesStrings.Localizable.contentDescriptionButtonMenu)
                        }

                        Text(splitViewManager.selectedFolder?.localizedName ?? "")
                            .textStyle(.header1)
                    }
                }

                ToolbarItemGroup(placement: .navigationBarTrailing) {
                    if multipleSelectionViewModel.isEnabled {
                        Button(multipleSelectionViewModel.selectedItems.count == viewModel.filteredThreads.count
                            ? MailResourcesStrings.Localizable.buttonUnselectAll
                            : MailResourcesStrings.Localizable.buttonSelectAll) {
                                selectAll()
                            }
                            .animation(nil, value: multipleSelectionViewModel.selectedItems)
                    } else {
                        Button {
                            splitViewManager.showSearch = true
                        } label: {
                            MailResourcesAsset.search.swiftUIImage
                                .resizable()
                                .scaledToFit()
                                .frame(width: UIConstants.navbarIconSize, height: UIConstants.navbarIconSize)
                        }

                        Button {
<<<<<<< HEAD
                            presentedCurrentAccount = accountManager.currentAccount
                        } label: {
                            if let currentAccountUser = accountManager.currentAccount?.user {
=======
                            presentedCurrentAccount = viewModel.mailboxManager.account
                        } label: {
                            if let currentAccountUser = viewModel.mailboxManager.account.user {
>>>>>>> f9f437a5
                                AvatarView(displayablePerson: CommonContact(user: currentAccountUser))
                            }
                        }
                        .accessibilityLabel(MailResourcesStrings.Localizable.contentDescriptionUserAvatar)
                        .sheet(item: $presentedCurrentAccount) { account in
                            AccountView(account: account)
                        }
                    }
                }
            }
            .bottomBar(isVisible: multipleSelectionViewModel.isEnabled) {
                HStack(spacing: 0) {
                    ForEach(multipleSelectionViewModel.toolbarActions) { action in
                        ToolbarButton(
                            text: action.shortTitle ?? action.title,
                            icon: action.icon
                        ) {
                            Task {
                                await tryOrDisplayError {
                                    try await multipleSelectionViewModel.didTap(
                                        action: action,
                                        flushAlert: $flushAlert
                                    )
                                }
                            }
                        }
                        .disabled(action == .archive && splitViewManager.selectedFolder?.role == .archive)
                    }

                    ToolbarButton(
                        text: MailResourcesStrings.Localizable.buttonMore,
                        icon: MailResourcesAsset.plusActions.swiftUIImage
                    ) {
                        multipleSelectionActionsTarget = .threads(Array(multipleSelectionViewModel.selectedItems), true)
                    }
                }
                .disabled(multipleSelectionViewModel.selectedItems.isEmpty)
            }
            .actionsPanel(actionsTarget: $multipleSelectionActionsTarget) {
                multipleSelectionViewModel.isEnabled = false
            }
            .navigationTitle(
                multipleSelectionViewModel.isEnabled
                    ? MailResourcesStrings.Localizable.multipleSelectionCount(multipleSelectionViewModel.selectedItems.count)
                    : ""
            )
            .navigationBarTitleDisplayMode(.inline)
    }
}<|MERGE_RESOLUTION|>--- conflicted
+++ resolved
@@ -119,15 +119,9 @@
                         }
 
                         Button {
-<<<<<<< HEAD
-                            presentedCurrentAccount = accountManager.currentAccount
-                        } label: {
-                            if let currentAccountUser = accountManager.currentAccount?.user {
-=======
                             presentedCurrentAccount = viewModel.mailboxManager.account
                         } label: {
                             if let currentAccountUser = viewModel.mailboxManager.account.user {
->>>>>>> f9f437a5
                                 AvatarView(displayablePerson: CommonContact(user: currentAccountUser))
                             }
                         }

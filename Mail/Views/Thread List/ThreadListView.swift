/*
 Infomaniak Mail - iOS App
 Copyright (C) 2022 Infomaniak Network SA

 This program is free software: you can redistribute it and/or modify
 it under the terms of the GNU General Public License as published by
 the Free Software Foundation, either version 3 of the License, or
 (at your option) any later version.

 This program is distributed in the hope that it will be useful,
 but WITHOUT ANY WARRANTY; without even the implied warranty of
 MERCHANTABILITY or FITNESS FOR A PARTICULAR PURPOSE.  See the
 GNU General Public License for more details.

 You should have received a copy of the GNU General Public License
 along with this program.  If not, see <http://www.gnu.org/licenses/>.
 */

import InfomaniakCore
import InfomaniakCoreUI
import InfomaniakDI
import MailCore
import MailResources
import RealmSwift
import SwiftUI

class ThreadBottomSheet: DisplayedFloatingPanelState<ThreadBottomSheet.State> {
    enum State: Equatable {
        case actions(ActionsTarget)
    }
}

class MoveSheet: SheetState<MoveSheet.State> {
    enum State {
        case move(folderId: String?, moveHandler: MoveEmailView.MoveHandler)
    }
}

class FlushAlertState: Identifiable {
    let id = UUID()
    let deletedMessages: Int?
    let completion: () async -> Void

    init(deletedMessages: Int? = nil, completion: @escaping () async -> Void) {
        self.deletedMessages = deletedMessages
        self.completion = completion
    }
}

struct ThreadListView: View {
    @StateObject var viewModel: ThreadListViewModel
    @StateObject var multipleSelectionViewModel: ThreadListMultipleSelectionViewModel

    @EnvironmentObject var splitViewManager: SplitViewManager
    @EnvironmentObject var globalBottomSheet: GlobalBottomSheet
    @Environment(\.mailNavigationPath) private var path

    @AppStorage(UserDefaults.shared.key(.threadDensity)) private var threadDensity = DefaultPreferences.threadDensity
    @AppStorage(UserDefaults.shared.key(.accentColor)) private var accentColor = DefaultPreferences.accentColor

    @State private var isShowingComposeNewMessageView = false
    @StateObject var bottomSheet: ThreadBottomSheet
    @StateObject var moveSheet: MoveSheet
    @StateObject private var networkMonitor = NetworkMonitor()
    @Binding private var editedMessageDraft: Draft?
    @Binding private var messageReply: MessageReply?
    @State private var fetchingTask: Task<Void, Never>?
    @State private var isRefreshing = false
    @State private var firstLaunch = true
    @State private var flushAlert: FlushAlertState?

    @LazyInjectService private var matomo: MatomoUtils

    let isCompact: Bool

    private var shouldDisplayEmptyView: Bool {
        viewModel.folder.lastUpdate != nil && viewModel.sections.isEmpty && !viewModel.isLoadingPage
    }

    private var shouldDisplayNoNetworkView: Bool {
        !networkMonitor.isConnected && viewModel.folder.lastUpdate == nil
    }

    init(mailboxManager: MailboxManager,
         folder: Folder,
         editedMessageDraft: Binding<Draft?>,
         messageReply: Binding<MessageReply?>,
         isCompact: Bool) {
        let threadBottomSheet = ThreadBottomSheet()
        let moveEmailSheet = MoveSheet()
        _editedMessageDraft = editedMessageDraft
        _messageReply = messageReply
        _bottomSheet = StateObject(wrappedValue: threadBottomSheet)
        _moveSheet = StateObject(wrappedValue: moveEmailSheet)
        _viewModel = StateObject(wrappedValue: ThreadListViewModel(mailboxManager: mailboxManager,
                                                                   folder: folder,
                                                                   bottomSheet: threadBottomSheet,
                                                                   moveSheet: moveEmailSheet,
                                                                   isCompact: isCompact))
        _multipleSelectionViewModel =
            StateObject(wrappedValue: ThreadListMultipleSelectionViewModel(mailboxManager: mailboxManager))
        self.isCompact = isCompact

        UITableViewCell.appearance().focusEffect = .none
    }

    var body: some View {
        VStack(spacing: 0) {
            ThreadListHeader(isMultipleSelectionEnabled: multipleSelectionViewModel.isEnabled,
                             isConnected: networkMonitor.isConnected,
                             lastUpdate: viewModel.lastUpdate,
                             unreadCount: splitViewManager.selectedFolder?.unreadCount ?? 0,
                             unreadFilterOn: $viewModel.filterUnreadOn)

            ScrollViewReader { proxy in
                List {
                    if !viewModel.sections.isEmpty,
                       viewModel.folder.role == .trash || viewModel.folder.role == .spam {
                        FlushFolderView(
                            folder: viewModel.folder,
                            mailboxManager: viewModel.mailboxManager,
                            flushAlert: $flushAlert
                        )
                        .listRowSeparator(.hidden)
                        .listRowInsets(.init())
                    }

                    if viewModel.isLoadingPage && !isRefreshing {
                        ProgressView()
                            .id(UUID())
                            .frame(maxWidth: .infinity)
                            .listRowSeparator(.hidden)
                    }

                    if threadDensity == .compact {
                        ListVerticalInsetView(height: 4)
                    }

                    ForEach(viewModel.sections) { section in
                        Section {
                            ForEach(section.threads) { thread in
                                ThreadListCell(thread: thread,
                                               viewModel: viewModel,
                                               multipleSelectionViewModel: multipleSelectionViewModel,
                                               threadDensity: threadDensity,
                                               isSelected: viewModel.selectedThread?.uid == thread.uid,
                                               isMultiSelected: multipleSelectionViewModel.selectedItems
                                                   .contains { $0.id == thread.id },
                                               editedMessageDraft: $editedMessageDraft)
                                    .id(thread.id)
                            }
                        } header: {
                            if threadDensity != .compact {
                                Text(section.title)
                                    .textStyle(.bodySmallSecondary)
                            }
                        }
                    }

                    ListVerticalInsetView(height: multipleSelectionViewModel.isEnabled ? 100 : 110)
                }
                .environment(\.defaultMinListRowHeight, 4)
                .emptyState(isEmpty: shouldDisplayEmptyView) {
                    switch viewModel.folder.role {
                    case .inbox:
                        EmptyStateView.emptyInbox
                    case .trash:
                        EmptyStateView.emptyTrash
                    default:
                        EmptyStateView.emptyFolder
                    }
                }
                .emptyState(isEmpty: shouldDisplayNoNetworkView) {
                    EmptyStateView.noNetwork
                }
                .background(MailResourcesAsset.backgroundColor.swiftUIColor)
                .listStyle(.plain)
                .onAppear {
                    viewModel.scrollViewProxy = proxy
                }
                .appShadow()
            }
        }
        .id("\(accentColor.rawValue) \(threadDensity.rawValue)")
        .backButtonDisplayMode(.minimal)
        .navigationBarThreadListStyle()
        .toolbarAppStyle()
        .refreshable {
            withAnimation {
                isRefreshing = true
            }
            if let fetchingTask {
                _ = await fetchingTask.result
            } else {
                await viewModel.fetchThreads()
            }
            withAnimation {
                isRefreshing = false
            }
        }
        .modifier(ThreadListToolbar(isCompact: isCompact,
                                    flushAlert: $flushAlert,
                                    bottomSheet: bottomSheet,
                                    viewModel: viewModel,
                                    multipleSelectionViewModel: multipleSelectionViewModel) {
                withAnimation(.default.speed(2)) {
                    multipleSelectionViewModel.selectAll(threads: viewModel.filteredThreads)
                }
            })
        .floatingActionButton(isEnabled: !multipleSelectionViewModel.isEnabled,
                              icon: MailResourcesAsset.pencilPlain,
                              title: MailResourcesStrings.Localizable.buttonNewMessage) {
            matomo.track(eventWithCategory: .newMessage, name: "openFromFab")
            isShowingComposeNewMessageView.toggle()
        }
<<<<<<< HEAD
        .floatingPanel(item: $viewModel.actionsTarget, content: { target in
            ActionsView(mailboxManager: viewModel.mailboxManager,
                        target: target,
                        moveSheet: moveSheet) { message, replyMode in
                viewModel.actionsTarget = nil
                messageReply = MessageReply(message: message, replyMode: replyMode)
            } completionHandler: {
                multipleSelectionViewModel.isEnabled = false
=======
        .floatingPanel(state: bottomSheet, halfOpening: true) {
            if case let .actions(target) = bottomSheet.state, !target.isInvalidated {
                ActionsView(mailboxManager: viewModel.mailboxManager,
                            target: target,
                            state: bottomSheet,
                            globalSheet: globalBottomSheet, moveSheet: moveSheet) { message, replyMode in
                    messageReply = MessageReply(message: message, replyMode: replyMode)
                } completionHandler: {
                    bottomSheet.close()
                    multipleSelectionViewModel.isEnabled = false
                }
>>>>>>> 8a547ce7
            }
        })
        .onAppear {
            networkMonitor.start()
            viewModel.globalBottomSheet = globalBottomSheet
            viewModel.selectedThread = nil
        }
        .onChange(of: splitViewManager.selectedFolder) { newFolder in
            changeFolder(newFolder: newFolder)
        }
        .onChange(of: viewModel.selectedThread) { newThread in
            if let newThread {
                path?.wrappedValue = [newThread]
            } else {
                path?.wrappedValue = []
            }
        }
        .onReceive(NotificationCenter.default.publisher(for: UIApplication.willEnterForegroundNotification)) { _ in
            updateFetchingTask()
        }
        .task {
            if firstLaunch {
                updateFetchingTask()
                firstLaunch = false
            }
        }
        .sheet(isPresented: $isShowingComposeNewMessageView) {
            ComposeMessageView.newMessage(mailboxManager: viewModel.mailboxManager)
        }
        .sheet(isPresented: $moveSheet.isShowing) {
            if case let .move(folderId, handler) = moveSheet.state {
                MoveEmailView.sheetView(mailboxManager: viewModel.mailboxManager, from: folderId, moveHandler: handler)
            }
        }
        .customAlert(item: $flushAlert) { item in
            FlushFolderAlertView(flushAlert: item, folder: viewModel.folder)
        }
        .matomoView(view: [MatomoUtils.View.threadListView.displayName, "Main"])
    }

    private func changeFolder(newFolder: Folder?) {
        guard let folder = newFolder else { return }

        viewModel.isLoadingPage = false
        Task {
            fetchingTask?.cancel()
            _ = await fetchingTask?.result
            fetchingTask = nil
            updateFetchingTask(with: folder)
        }
    }

    private func updateFetchingTask(with folder: Folder? = nil) {
        guard fetchingTask == nil else { return }
        fetchingTask = Task {
            if let folder = folder {
                await viewModel.updateThreads(with: folder)
            } else {
                await viewModel.fetchThreads()
            }
            fetchingTask = nil
        }
    }
}

private struct ThreadListToolbar: ViewModifier {
    var isCompact: Bool

    @Binding var flushAlert: FlushAlertState?

    @ObservedObject var bottomSheet: ThreadBottomSheet
    @ObservedObject var viewModel: ThreadListViewModel
    @ObservedObject var multipleSelectionViewModel: ThreadListMultipleSelectionViewModel

    @State private var isShowingSwitchAccount = false

    @EnvironmentObject var splitViewManager: SplitViewManager
    @EnvironmentObject var navigationDrawerState: NavigationDrawerState

    @LazyInjectService private var matomo: MatomoUtils

    var selectAll: () -> Void

    func body(content: Content) -> some View {
        content
            .toolbar {
                ToolbarItemGroup(placement: .navigationBarLeading) {
                    if multipleSelectionViewModel.isEnabled {
                        Button(MailResourcesStrings.Localizable.buttonCancel) {
                            matomo.track(eventWithCategory: .multiSelection, name: "cancel")
                            withAnimation {
                                multipleSelectionViewModel.isEnabled = false
                            }
                        }
                    } else {
                        if isCompact {
                            Button {
                                matomo.track(eventWithCategory: .menuDrawer, name: "openByButton")
                                navigationDrawerState.open()
                            } label: {
                                MailResourcesAsset.burger.swiftUIImage
                                    .resizable()
                                    .scaledToFit()
                                    .frame(width: UIConstants.navbarIconSize, height: UIConstants.navbarIconSize)
                            }
                            .accessibilityLabel(MailResourcesStrings.Localizable.contentDescriptionButtonMenu)
                        }
                    }
                }

                ToolbarItem(placement: .principal) {
                    if !multipleSelectionViewModel.isEnabled {
                        Text(splitViewManager.selectedFolder?.localizedName ?? "")
                            .textStyle(.header1)
                            .frame(maxWidth: .infinity, alignment: .leading)
                    }
                }

                ToolbarItemGroup(placement: .navigationBarTrailing) {
                    if multipleSelectionViewModel.isEnabled {
                        Button(multipleSelectionViewModel.selectedItems.count == viewModel.filteredThreads.count
                            ? MailResourcesStrings.Localizable.buttonUnselectAll
                            : MailResourcesStrings.Localizable.buttonSelectAll) {
                                selectAll()
                            }
                            .animation(nil, value: multipleSelectionViewModel.selectedItems)
                    } else {
                        Button {
                            splitViewManager.showSearch = true
                        } label: {
                            MailResourcesAsset.search.swiftUIImage
                                .resizable()
                                .scaledToFit()
                                .frame(width: UIConstants.navbarIconSize, height: UIConstants.navbarIconSize)
                        }

                        Button {
                            isShowingSwitchAccount.toggle()
                        } label: {
                            AvatarView(avatarDisplayable: AccountManager.instance.currentAccount.user)
                        }
                        .accessibilityLabel(MailResourcesStrings.Localizable.contentDescriptionUserAvatar)
                    }
                }

                ToolbarItemGroup(placement: .bottomBar) {
                    if multipleSelectionViewModel.isEnabled {
                        HStack(spacing: 0) {
                            ForEach(multipleSelectionViewModel.toolbarActions) { action in
                                ToolbarButton(
                                    text: action.shortTitle ?? action.title,
                                    icon: action.icon
                                ) {
                                    Task {
                                        await tryOrDisplayError {
                                            try await multipleSelectionViewModel.didTap(
                                                action: action,
                                                flushAlert: $flushAlert
                                            )
                                        }
                                    }
                                }
                                .disabled(action == .archive && splitViewManager.selectedFolder?.role == .archive)
                            }

                            ToolbarButton(text: MailResourcesStrings.Localizable.buttonMore,
                                          icon: MailResourcesAsset.plusActions.swiftUIImage) {
                                bottomSheet
                                    .open(state: .actions(.threads(Array(multipleSelectionViewModel.selectedItems), true)))
                            }
                        }
                        .disabled(multipleSelectionViewModel.selectedItems.isEmpty)
                    }
                }
            }
            .navigationTitle(
                multipleSelectionViewModel.isEnabled
                    ? MailResourcesStrings.Localizable.multipleSelectionCount(multipleSelectionViewModel.selectedItems.count)
                    : ""
            )
            .navigationBarTitleDisplayMode(.inline)
            .sheet(isPresented: $isShowingSwitchAccount) {
                AccountView(mailboxes: AccountManager.instance.mailboxes)
            }
    }
}

struct ThreadListView_Previews: PreviewProvider {
    static var previews: some View {
        ThreadListView(
            mailboxManager: PreviewHelper.sampleMailboxManager,
            folder: PreviewHelper.sampleFolder,
            editedMessageDraft: .constant(nil),
            messageReply: .constant(nil),
            isCompact: false
        )
    }
}<|MERGE_RESOLUTION|>--- conflicted
+++ resolved
@@ -213,7 +213,6 @@
             matomo.track(eventWithCategory: .newMessage, name: "openFromFab")
             isShowingComposeNewMessageView.toggle()
         }
-<<<<<<< HEAD
         .floatingPanel(item: $viewModel.actionsTarget, content: { target in
             ActionsView(mailboxManager: viewModel.mailboxManager,
                         target: target,
@@ -222,19 +221,6 @@
                 messageReply = MessageReply(message: message, replyMode: replyMode)
             } completionHandler: {
                 multipleSelectionViewModel.isEnabled = false
-=======
-        .floatingPanel(state: bottomSheet, halfOpening: true) {
-            if case let .actions(target) = bottomSheet.state, !target.isInvalidated {
-                ActionsView(mailboxManager: viewModel.mailboxManager,
-                            target: target,
-                            state: bottomSheet,
-                            globalSheet: globalBottomSheet, moveSheet: moveSheet) { message, replyMode in
-                    messageReply = MessageReply(message: message, replyMode: replyMode)
-                } completionHandler: {
-                    bottomSheet.close()
-                    multipleSelectionViewModel.isEnabled = false
-                }
->>>>>>> 8a547ce7
             }
         })
         .onAppear {

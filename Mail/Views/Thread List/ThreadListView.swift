--- conflicted
+++ resolved
@@ -166,17 +166,13 @@
         }
         .onAppear {
             networkMonitor.start()
-            viewModel.selectedThread = nil
             viewModel.globalBottomSheet = globalBottomSheet
-<<<<<<< HEAD
             viewModel.menuSheet = menuSheet
             viewModel.selectedThread = nil
-=======
         }
         .onChange(of: currentFolder) { newFolder in
-            guard isCompact, let folder = newFolder else { return }
+            guard let folder = newFolder else { return }
             viewModel.updateThreads(with: folder)
->>>>>>> 41a86c37
         }
         .task {
             if let account = AccountManager.instance.currentAccount {
@@ -186,10 +182,6 @@
                 viewModel.updateThreads(with: folder)
             }
         }
-        .onChange(of: currentFolder) { newFolder in
-            guard let folder = newFolder else { return }
-            viewModel.updateThreads(with: folder)
-        }
         .refreshable {
             await viewModel.fetchThreads()
         }
@@ -197,7 +189,6 @@
 
     private func threadList(threads: [Thread]) -> some View {
         ForEach(threads) { thread in
-<<<<<<< HEAD
             ThreadListCell(viewModel: viewModel,
                            multipleSelectionViewModel: multipleSelectionViewModel,
                            thread: thread,
@@ -208,33 +199,6 @@
             .listRowInsets(.init(top: 0, leading: 8, bottom: 0, trailing: 12))
             .listRowSeparator(.hidden)
             .listRowBackground(viewModel.selectedThread == thread
-=======
-            Group {
-                if currentFolder?.role == .draft {
-                    Button(action: {
-                        editDraft(from: thread)
-                    }, label: {
-                        ThreadListCell(mailboxManager: viewModel.mailboxManager, thread: thread)
-                    })
-                } else {
-                    ZStack {
-                        NavigationLink(destination: {
-                            ThreadView(mailboxManager: viewModel.mailboxManager,
-                                       thread: thread,
-                                       folderId: viewModel.folder?.id,
-                                       navigationController: navigationController)
-                                .onAppear { viewModel.selectedThread = thread }
-                        }, label: { EmptyView() })
-                        .opacity(0)
-
-                        ThreadListCell(mailboxManager: viewModel.mailboxManager, thread: thread)
-                    }
-                }
-            }
-            .listRowInsets(.init(top: 0, leading: 8, bottom: 0, trailing: 12))
-            .listRowSeparator(.hidden)
-            .listRowBackground(viewModel.selectedThread?.id == thread.id
->>>>>>> 41a86c37
                 ? MailResourcesAsset.backgroundCardSelectedColor.swiftUiColor
                 : MailResourcesAsset.backgroundColor.swiftUiColor)
         }

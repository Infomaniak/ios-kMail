/*
 Infomaniak Mail - iOS App
 Copyright (C) 2024 Infomaniak Network SA

 This program is free software: you can redistribute it and/or modify
 it under the terms of the GNU General Public License as published by
 the Free Software Foundation, either version 3 of the License, or
 (at your option) any later version.

 This program is distributed in the hope that it will be useful,
 but WITHOUT ANY WARRANTY; without even the implied warranty of
 MERCHANTABILITY or FITNESS FOR A PARTICULAR PURPOSE. See the
 GNU General Public License for more details.

 You should have received a copy of the GNU General Public License
 along with this program. If not, see <http://www.gnu.org/licenses/>.
 */

import InfomaniakCore
import InfomaniakCoreCommonUI
import InfomaniakCoreSwiftUI
import InfomaniakDI
import MailCore
import MailCoreUI
import MailResources
import SwiftUI

<<<<<<< HEAD
final class AccountListViewModel: ObservableObject {
    @LazyInjectService private var accountManager: AccountManager
    @LazyInjectService private var mailboxInfosManager: MailboxInfosManager

    @Published var selectedUserId: Int? = {
        @InjectService var accountManager: AccountManager
        return accountManager.currentUserId
    }()

    @Published var accounts = [InfomaniakCore.UserProfile: [Mailbox]]()

    // periphery:ignore - We need to keep a reference to this to keep receiving events (automatically removed on deinit)
    private var mailboxObservationToken: NotificationToken?

    init() {
        let mailboxes = mailboxInfosManager.fetchResults(ofType: Mailbox.self) { partial in
            partial.sorted(by: \.mailboxId)
        }

        mailboxObservationToken = mailboxes.observe { results in
            switch results {
            case .initial(let mailboxes):
                let frozenMailboxes = mailboxes.freezeIfNeeded()
                Task { @MainActor [weak self] in
                    guard let newAccounts = await self?.handleMailboxChanged(Array(frozenMailboxes)) else { return }

                    self?.accounts = newAccounts
                }
            case .update(let mailboxes, _, _, _):
                let frozenMailboxes = mailboxes.freezeIfNeeded()
                Task { @MainActor [weak self] in
                    guard let newAccounts = await self?.handleMailboxChanged(Array(frozenMailboxes)) else { return }
                    withAnimation {
                        self?.accounts = newAccounts
                    }
                }
            case .error:
                break
            }
        }
    }

    private func handleMailboxChanged(_ mailboxes: [Mailbox]) async -> [InfomaniakCore.UserProfile: [Mailbox]] {
        var newAccounts = [InfomaniakCore.UserProfile: [Mailbox]]()
        for account in accountManager.accounts {
            guard let user = await accountManager.userProfileStore.getUserProfile(id: account.userId) else { continue }
            newAccounts[user] = mailboxes.filter { $0.userId == account.userId }
        }

        return newAccounts
    }
}

=======
>>>>>>> 4a18341e
struct AccountListView: View {
    @State private var isShowingNewAccountView = false

    @LazyInjectService private var orientationManager: OrientationManageable
    @LazyInjectService private var accountManager: AccountManager

    /// Optional as this view can be displayed from a context without a mailboxManager available
    let mailboxManager: MailboxManager?

    var body: some View {
        VStack(spacing: 0) {
            VStack(spacing: IKPadding.extraSmall) {
                ForEach(accountManager.accounts.values) { account in
                    AccountCellView(
                        selectedUserId: .constant(accountManager.currentUserId),
                        mailboxManager: mailboxManager,
                        user: account.user
                    )
                    .padding(.horizontal, value: .medium)
                }
            }

            IKDivider()
                .padding(.vertical, value: .small)

            AccountActionsView()
                .padding(.horizontal, value: .small)
        }
        .fullScreenCover(isPresented: $isShowingNewAccountView, onDismiss: {
            orientationManager.setOrientationLock(.all)
        }, content: {
            SingleOnboardingView()
        })
        .task {
            try? await updateUsers()
        }
        .matomoView(view: [MatomoUtils.View.accountView.displayName, "AccountListView"])
        .accessibilityLabel(MailResourcesStrings.Localizable.buttonAddAccount)
    }

    private func updateUsers() async throws {
        await withThrowingTaskGroup(of: Void.self) { group in
            for account in accountManager.accounts {
                group.addTask {
                    _ = try await accountManager.updateUser(for: account)
                }
            }
        }
    }
}

#Preview {
    AccountListView(mailboxManager: nil)
}<|MERGE_RESOLUTION|>--- conflicted
+++ resolved
@@ -25,62 +25,6 @@
 import MailResources
 import SwiftUI
 
-<<<<<<< HEAD
-final class AccountListViewModel: ObservableObject {
-    @LazyInjectService private var accountManager: AccountManager
-    @LazyInjectService private var mailboxInfosManager: MailboxInfosManager
-
-    @Published var selectedUserId: Int? = {
-        @InjectService var accountManager: AccountManager
-        return accountManager.currentUserId
-    }()
-
-    @Published var accounts = [InfomaniakCore.UserProfile: [Mailbox]]()
-
-    // periphery:ignore - We need to keep a reference to this to keep receiving events (automatically removed on deinit)
-    private var mailboxObservationToken: NotificationToken?
-
-    init() {
-        let mailboxes = mailboxInfosManager.fetchResults(ofType: Mailbox.self) { partial in
-            partial.sorted(by: \.mailboxId)
-        }
-
-        mailboxObservationToken = mailboxes.observe { results in
-            switch results {
-            case .initial(let mailboxes):
-                let frozenMailboxes = mailboxes.freezeIfNeeded()
-                Task { @MainActor [weak self] in
-                    guard let newAccounts = await self?.handleMailboxChanged(Array(frozenMailboxes)) else { return }
-
-                    self?.accounts = newAccounts
-                }
-            case .update(let mailboxes, _, _, _):
-                let frozenMailboxes = mailboxes.freezeIfNeeded()
-                Task { @MainActor [weak self] in
-                    guard let newAccounts = await self?.handleMailboxChanged(Array(frozenMailboxes)) else { return }
-                    withAnimation {
-                        self?.accounts = newAccounts
-                    }
-                }
-            case .error:
-                break
-            }
-        }
-    }
-
-    private func handleMailboxChanged(_ mailboxes: [Mailbox]) async -> [InfomaniakCore.UserProfile: [Mailbox]] {
-        var newAccounts = [InfomaniakCore.UserProfile: [Mailbox]]()
-        for account in accountManager.accounts {
-            guard let user = await accountManager.userProfileStore.getUserProfile(id: account.userId) else { continue }
-            newAccounts[user] = mailboxes.filter { $0.userId == account.userId }
-        }
-
-        return newAccounts
-    }
-}
-
-=======
->>>>>>> 4a18341e
 struct AccountListView: View {
     @State private var isShowingNewAccountView = false
 

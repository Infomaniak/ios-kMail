--- conflicted
+++ resolved
@@ -46,14 +46,9 @@
 }
 
 final class WebViewController: UIViewController {
-<<<<<<< HEAD
-    var openURL: OpenURLAction!
-    var model: WebViewModel!
-    var messageUid: String!
-=======
-    var model: WebViewModel?
+    var openURL: OpenURLAction?
+	var model: WebViewModel?
     var messageUid: String?
->>>>>>> 12077872
 
     private let widthSubject = PassthroughSubject<Double, Never>()
     private var widthSubscriber: AnyCancellable?
@@ -130,7 +125,7 @@
     ) {
         if let url = navigationAction.request.url, Constants.isMailTo(url) {
             decisionHandler(.cancel)
-            openURL(url)
+            openURL?(url)
             return
         }
 

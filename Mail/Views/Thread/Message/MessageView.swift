/*
 Infomaniak Mail - iOS App
 Copyright (C) 2022 Infomaniak Network SA

 This program is free software: you can redistribute it and/or modify
 it under the terms of the GNU General Public License as published by
 the Free Software Foundation, either version 3 of the License, or
 (at your option) any later version.

 This program is distributed in the hope that it will be useful,
 but WITHOUT ANY WARRANTY; without even the implied warranty of
 MERCHANTABILITY or FITNESS FOR A PARTICULAR PURPOSE. See the
 GNU General Public License for more details.

 You should have received a copy of the GNU General Public License
 along with this program. If not, see <http://www.gnu.org/licenses/>.
 */

import DesignSystem
import InfomaniakCore
import InfomaniakCoreSwiftUI
import InfomaniakDI
import MailCore
import MailCoreUI
import MailResources
import RealmSwift
import SwiftUI

extension EnvironmentValues {
    @Entry
    var isMessageInteractive = true
}

/// Something that can display an email
struct MessageView: View {
    @Environment(\.isMessageInteractive) private var isMessageInteractive

    @State private var displayContentBlockedActionView = false

    @Binding var threadForcedExpansion: [String: MessageExpansionType]

    @ObservedRealmObject var message: Message

    private var isRemoteContentBlocked: Bool {
        return (UserDefaults.shared.displayExternalContent == .askMe || message.folder?.role == .spam)
            && !message.localSafeDisplay
    }

    private var isMessageExpanded: Bool {
        threadForcedExpansion[message.uid] == .expanded
    }

    var body: some View {
        VStack(spacing: 0) {
            MessageHeaderView(
                message: message,
                isMessageExpanded: Binding(get: {
                    isMessageExpanded
                }, set: { newValue in
                    guard threadForcedExpansion.count > 1 else { return }
                    threadForcedExpansion[message.uid] = newValue ? .expanded : .collapsed
                })
            )

            if isMessageExpanded {
                VStack(spacing: IKPadding.medium) {
                    MessageSubHeaderView(
                        message: message,
                        displayContentBlockedActionView: $displayContentBlockedActionView
                    )

                    VStack(alignment: .leading, spacing: 0) {
                        MessageBodyView(
                            displayContentBlockedActionView: $displayContentBlockedActionView,
                            isRemoteContentBlocked: isRemoteContentBlocked,
                            messageUid: message.uid
                        )

                        MessageReactionsView(messageUid: message.uid, messageReactions: message.reactions)
                    }
                }
            }
        }
        .accessibilityAction(named: MailResourcesStrings.Localizable.expandMessage) {
            guard isMessageInteractive else { return }
            withAnimation {
                threadForcedExpansion[message.uid] = isMessageExpanded ? .collapsed : .expanded
            }
        }
    }
}

@available(iOS 17.0, *)
#Preview("Message collapsed", traits: .sizeThatFitsLayout) {
    MessageView(
        threadForcedExpansion: .constant([PreviewHelper.sampleMessage.uid: .collapsed]),
        message: PreviewHelper.sampleMessage
    )
    .environmentObject(PreviewHelper.sampleMailboxManager)
<<<<<<< HEAD
=======
    .environment(\.currentUser, MandatoryEnvironmentContainer(value: PreviewHelper.sampleUser))
>>>>>>> 529187bf
}

@available(iOS 17.0, *)
#Preview("Message expanded", traits: .sizeThatFitsLayout) {
    MessageView(
        threadForcedExpansion: .constant([PreviewHelper.sampleMessage.uid: .expanded]),
        message: PreviewHelper.sampleMessage
    )
<<<<<<< HEAD
    .environment(\.currentUser, MandatoryEnvironmentContainer(value: PreviewHelper.sampleUser))
    .environmentObject(PreviewHelper.sampleMailboxManager)
    .environmentObject(MessagesWorker(mailboxManager: PreviewHelper.sampleMailboxManager))
=======
    .environmentObject(PreviewHelper.sampleMailboxManager)
    .environment(\.currentUser, MandatoryEnvironmentContainer(value: PreviewHelper.sampleUser))
>>>>>>> 529187bf
}<|MERGE_RESOLUTION|>--- conflicted
+++ resolved
@@ -97,10 +97,7 @@
         message: PreviewHelper.sampleMessage
     )
     .environmentObject(PreviewHelper.sampleMailboxManager)
-<<<<<<< HEAD
-=======
     .environment(\.currentUser, MandatoryEnvironmentContainer(value: PreviewHelper.sampleUser))
->>>>>>> 529187bf
 }
 
 @available(iOS 17.0, *)
@@ -109,12 +106,7 @@
         threadForcedExpansion: .constant([PreviewHelper.sampleMessage.uid: .expanded]),
         message: PreviewHelper.sampleMessage
     )
-<<<<<<< HEAD
     .environment(\.currentUser, MandatoryEnvironmentContainer(value: PreviewHelper.sampleUser))
     .environmentObject(PreviewHelper.sampleMailboxManager)
     .environmentObject(MessagesWorker(mailboxManager: PreviewHelper.sampleMailboxManager))
-=======
-    .environmentObject(PreviewHelper.sampleMailboxManager)
-    .environment(\.currentUser, MandatoryEnvironmentContainer(value: PreviewHelper.sampleUser))
->>>>>>> 529187bf
 }
/*
 Infomaniak Mail - iOS App
 Copyright (C) 2022 Infomaniak Network SA

 This program is free software: you can redistribute it and/or modify
 it under the terms of the GNU General Public License as published by
 the Free Software Foundation, either version 3 of the License, or
 (at your option) any later version.

 This program is distributed in the hope that it will be useful,
 but WITHOUT ANY WARRANTY; without even the implied warranty of
 MERCHANTABILITY or FITNESS FOR A PARTICULAR PURPOSE.  See the
 GNU General Public License for more details.

 You should have received a copy of the GNU General Public License
 along with this program.  If not, see <http://www.gnu.org/licenses/>.
 */

import MailCore
import MailResources
import RealmSwift
import SwiftUI

struct MessageBodyView: View {
    @Binding var presentableBody: PresentableBody

    @State var model = WebViewModel()
    @State private var webViewShortHeight: CGFloat = .zero
    @State private var webViewCompleteHeight: CGFloat = .zero

    @State private var showBlockQuote = false
    @State private var contentLoading = true

    var body: some View {
<<<<<<< HEAD
        ZStack {
            VStack {
                if let body = presentableBody.body {
                    if body.type == "text/plain" {
                        Text(body.value ?? "")
                            .textStyle(.body)
                            .frame(maxWidth: .infinity, alignment: .leading)
                            .padding(.horizontal, 16)
                            .onAppear {
                                withAnimation {
                                    contentLoading = false
                                }
                            }
                    } else {
=======
        VStack {
            if let body = presentableBody.body {
                if body.type == "text/plain" {
                    SelectableTextView(text: body.value)
                        .padding(.horizontal, 16)
                } else {
                    GeometryReader { proxy in
>>>>>>> aa29cd1c
                        WebView(
                            model: $model,
                            shortHeight: $webViewShortHeight,
                            completeHeight: $webViewCompleteHeight,
                            loading: $contentLoading,
                            withQuote: $showBlockQuote
                        )
                        .frame(minHeight: showBlockQuote ? webViewCompleteHeight : webViewShortHeight)
                        .onAppear {
                            loadBody()
                        }
                        .onChange(of: presentableBody) { _ in
                            loadBody()
                        }
                        .onChange(of: showBlockQuote) { _ in
                            loadBody()
                        }

                        if presentableBody.quote != nil {
                            MailButton(label: showBlockQuote
                                ? MailResourcesStrings.Localizable.messageHideQuotedText
                                : MailResourcesStrings.Localizable.messageShowQuotedText) {
                                    showBlockQuote.toggle()
                                }
                                .mailButtonStyle(.smallLink)
                                .frame(maxWidth: .infinity, alignment: .leading)
                                .padding(.horizontal, 16)
                        }
                    }
                }
            }
            .opacity(contentLoading ? 0 : 1)
            if contentLoading {
                ShimmerView()
            }
        }
    }

    private func loadBody() {
        model.loadHTMLString(value: showBlockQuote ? presentableBody.body?.value : presentableBody.compactBody)
    }
}

struct MessageBodyView_Previews: PreviewProvider {
    static var previews: some View {
        MessageBodyView(presentableBody: .constant(PreviewHelper.samplePresentableBody))
    }
}<|MERGE_RESOLUTION|>--- conflicted
+++ resolved
@@ -32,14 +32,11 @@
     @State private var contentLoading = true
 
     var body: some View {
-<<<<<<< HEAD
         ZStack {
             VStack {
                 if let body = presentableBody.body {
                     if body.type == "text/plain" {
-                        Text(body.value ?? "")
-                            .textStyle(.body)
-                            .frame(maxWidth: .infinity, alignment: .leading)
+                        SelectableTextView(text: body.value)
                             .padding(.horizontal, 16)
                             .onAppear {
                                 withAnimation {
@@ -47,15 +44,6 @@
                                 }
                             }
                     } else {
-=======
-        VStack {
-            if let body = presentableBody.body {
-                if body.type == "text/plain" {
-                    SelectableTextView(text: body.value)
-                        .padding(.horizontal, 16)
-                } else {
-                    GeometryReader { proxy in
->>>>>>> aa29cd1c
                         WebView(
                             model: $model,
                             shortHeight: $webViewShortHeight,

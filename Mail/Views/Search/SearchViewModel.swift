--- conflicted
+++ resolved
@@ -51,9 +51,34 @@
         }
     }
 
-<<<<<<< HEAD
-    var searchValueType: SearchFieldValueType = .threadsAndContacts
-    @Published var searchValue = ""
+    /// The frozen folder list
+    @Published var frozenFolderList: [Folder]
+
+    /// Frozen underlying folder
+    @Published var frozenRealFolder: Folder
+
+    @Published var threads: [Thread] = []
+
+    @Published var contacts: [Recipient] = []
+
+    @Published var isLoading = false
+
+    @Published var selectedSearchFolderId = "" {
+        didSet {
+            matomo.track(eventWithCategory: .search, name: SearchFilter.folder.matomoName, value: !selectedSearchFolderId.isEmpty)
+            if selectedSearchFolderId.isEmpty {
+                selectedFilters.removeAll { $0 == .folder }
+            } else if !selectedFilters.contains(.folder) {
+                selectedFilters.append(.folder)
+            }
+
+            currentSearchTask?.cancel()
+            currentSearchTask = Task.detached {
+                await self.fetchThreads()
+            }
+        }
+    }
+
     var searchState: SearchState {
         if selectedFilters.isEmpty && searchValue.trimmingCharacters(in: .whitespacesAndNewlines).isEmpty {
             return .history
@@ -64,56 +89,6 @@
         }
     }
 
-    /// The frozen folder list
-    @Published var frozenFolderList: [Folder]
-
-    /// Frozen underlying folder
-    @Published var frozenRealFolder: Folder
-    var lastSearchFolderId: String?
-=======
-    @Published var folderList: [Folder]
->>>>>>> 7a56c0ee
-
-    @Published var realFolder: Folder
-
-    @Published var selectedSearchFolderId = "" {
-        didSet {
-            matomo.track(eventWithCategory: .search, name: SearchFilter.folder.matomoName, value: !selectedSearchFolderId.isEmpty)
-            if selectedSearchFolderId.isEmpty {
-                selectedFilters.removeAll { $0 == .folder }
-            } else if !selectedFilters.contains(.folder) {
-                selectedFilters.append(.folder)
-            }
-
-            currentSearchTask?.cancel()
-            currentSearchTask = Task.detached {
-                await self.fetchThreads()
-            }
-        }
-    }
-
-    @Published var threads: [Thread] = []
-
-    @Published var contacts: [Recipient] = []
-
-    @Published var isLoading = false
-
-    let mailboxManager: MailboxManageable
-
-    public let filters: [SearchFilter] = [.read, .unread, .favorite, .attachment, .folder]
-
-    var searchValueType: SearchFieldValueType = .threadsAndContacts
-
-    var searchState: SearchState {
-        if selectedFilters.isEmpty && searchValue.trimmingCharacters(in: .whitespacesAndNewlines).isEmpty {
-            return .history
-        } else if (threads.isEmpty && !isLoading) && contacts.isEmpty {
-            return .noResults
-        } else {
-            return .results
-        }
-    }
-
     var lastSearchFolderId: String?
 
     /// Token to observe the search itself
@@ -122,15 +97,17 @@
     /// Token to observe the fetched search results changes
     var observationSearchResultsChangesToken: NotificationToken?
 
+    let mailboxManager: MailboxManageable
+
+    public let filters: [SearchFilter] = [.read, .unread, .favorite, .attachment, .folder]
+
+    var searchValueType: SearchFieldValueType = .threadsAndContacts
+
     var selectedThread: Thread?
 
-<<<<<<< HEAD
     /// The searchFolders, stored Frozen.
     let frozenSearchFolder: Folder
-=======
-    let searchFolder: Folder
-
->>>>>>> 7a56c0ee
+
     var resourceNext: String?
 
     var lastSearch = ""
@@ -144,15 +121,9 @@
     init(mailboxManager: MailboxManageable, folder: Folder) {
         self.mailboxManager = mailboxManager
 
-<<<<<<< HEAD
         frozenRealFolder = folder.freezeIfNeeded()
         frozenSearchFolder = mailboxManager.initSearchFolder().freezeIfNeeded()
-        frozenFolderList = mailboxManager.getFrozenFolders()
-=======
-        realFolder = folder.freezeIfNeeded()
-        searchFolder = mailboxManager.initSearchFolder().freezeIfNeeded()
-        folderList = mailboxManager.getFolders(using: nil)
->>>>>>> 7a56c0ee
+        frozenFolderList = mailboxManager.getFrozenFolders(using: nil)
 
         searchFieldObservation = $searchValue
             .debounce(for: .seconds(0.3), scheduler: DispatchQueue.main)
@@ -169,11 +140,7 @@
     }
 
     func updateContactSuggestion() {
-<<<<<<< HEAD
-        let autocompleteContacts = mailboxManager.contactManager.frozenContacts(matching: searchValue)
-=======
-        let autocompleteContacts = mailboxManager.contactManager.contacts(matching: searchValue, fetchLimit: nil)
->>>>>>> 7a56c0ee
+        let autocompleteContacts = mailboxManager.contactManager.frozenContacts(matching: searchValue, fetchLimit: nil)
         var autocompleteRecipients = autocompleteContacts.map { Recipient(email: $0.email, name: $0.name) }
         // Append typed email
         if Constants.isEmailAddress(searchValue) && !contacts

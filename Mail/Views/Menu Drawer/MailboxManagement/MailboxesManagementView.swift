--- conflicted
+++ resolved
@@ -33,13 +33,6 @@
     @ObservedResults(
         Mailbox.self,
         configuration: MailboxInfosManager.instance.realmConfiguration,
-<<<<<<< HEAD
-        where: {
-            @InjectService var accountManager: AccountManager
-            return $0.userId == accountManager.currentUserId
-        },
-=======
->>>>>>> f9f437a5
         sortDescriptor: SortDescriptor(keyPath: \Mailbox.mailboxId)
     ) private var mailboxes
 

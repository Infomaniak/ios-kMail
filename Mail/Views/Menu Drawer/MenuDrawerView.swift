--- conflicted
+++ resolved
@@ -40,6 +40,8 @@
     private var helpMenuItems = [MenuItem]()
     private var actionsMenuItems = [MenuItem]()
 
+	public static let horizontalPadding: CGFloat = 25
+
     init(mailboxManager: MailboxManager, splitViewController: UISplitViewController?) {
         self.mailboxManager = mailboxManager
         self.splitViewController = splitViewController
@@ -56,16 +58,7 @@
 
                 MenuDrawerSeparatorView()
 
-<<<<<<< HEAD
                 RoleFoldersListView(splitViewController: splitViewController, selectedFolderId: $selectedFolderId)
-=======
-            FoldersListView(
-                mailboxManager: mailboxManager,
-                splitViewController: splitViewController,
-                isCompact: isCompact,
-                delegate: delegate
-            )
->>>>>>> 1c111739
 
                 MenuDrawerSeparatorView()
 

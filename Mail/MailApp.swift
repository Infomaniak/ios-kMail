/*
 Infomaniak Mail - iOS App
 Copyright (C) 2022 Infomaniak Network SA

 This program is free software: you can redistribute it and/or modify
 it under the terms of the GNU General Public License as published by
 the Free Software Foundation, either version 3 of the License, or
 (at your option) any later version.

 This program is distributed in the hope that it will be useful,
 but WITHOUT ANY WARRANTY; without even the implied warranty of
 MERCHANTABILITY or FITNESS FOR A PARTICULAR PURPOSE.  See the
 GNU General Public License for more details.

 You should have received a copy of the GNU General Public License
 along with this program.  If not, see <http://www.gnu.org/licenses/>.
 */

import CocoaLumberjackSwift
import InfomaniakBugTracker
import InfomaniakCore
import InfomaniakCoreUI
import InfomaniakDI
import InfomaniakLogin
import InfomaniakNotifications
import MailCore
import Sentry
import SwiftUI
import UIKit

<<<<<<< HEAD
=======
public struct EarlyDIHook {
    public init() {
        // setup DI and logging ASAP
        Logging.initLogging()
        setupDI()
    }

    func setupDI() {
        let networkLoginService = Factory(type: InfomaniakNetworkLoginable.self) { _, _ in
            InfomaniakNetworkLogin(clientId: MailApiFetcher.clientId)
        }
        let loginService = Factory(type: InfomaniakLoginable.self) { _, _ in
            InfomaniakLogin(clientId: MailApiFetcher.clientId)
        }
        let keychainHelper = Factory(type: KeychainHelper.self) { _, _ in
            KeychainHelper(accessGroup: AccountManager.accessGroup)
        }
        let tokenStore = Factory(type: TokenStore.self) { _, _ in
            TokenStore()
        }
        let notificationService = Factory(type: InfomaniakNotifications.self) { _, _ in
            InfomaniakNotifications(appGroup: AccountManager.appGroup)
        }
        let appLockHelper = Factory(type: AppLockHelper.self) { _, _ in
            AppLockHelper()
        }
        let bugTracker = Factory(type: BugTracker.self) { _, _ in
            BugTracker(info: BugTrackerInfo(project: "app-mobile-mail", gitHubRepoName: "ios-mail", appReleaseType: .beta))
        }
        let matomoUtils = Factory(type: MatomoUtils.self) { _, _ in
            MatomoUtils(siteId: Constants.matomoId, baseURL: URLConstants.matomo.url)
        }
        let avoider = Factory(type: SnackBarAvoider.self) { _, _ in
            SnackBarAvoider()
        }
        let draftManager = Factory(type: DraftManager.self) { _, _ in
            DraftManager()
        }
        let userActivityController = Factory(type: UserActivityController.self) { _, _ in
            UserActivityController()
        }

        SimpleResolver.sharedResolver.store(factory: networkLoginService)
        SimpleResolver.sharedResolver.store(factory: loginService)
        SimpleResolver.sharedResolver.store(factory: notificationService)
        SimpleResolver.sharedResolver.store(factory: keychainHelper)
        SimpleResolver.sharedResolver.store(factory: tokenStore)
        SimpleResolver.sharedResolver.store(factory: appLockHelper)
        SimpleResolver.sharedResolver.store(factory: bugTracker)
        SimpleResolver.sharedResolver.store(factory: matomoUtils)
        SimpleResolver.sharedResolver.store(factory: avoider)
        SimpleResolver.sharedResolver.store(factory: draftManager)
        SimpleResolver.sharedResolver.store(factory: userActivityController)
    }
}

>>>>>>> f9f437a5
@main
struct MailApp: App {
    /// Making sure the DI is registered at a very early stage of the app launch.
    private let dependencyInjectionHook = EarlyDIHook()

    @LazyInjectService private var appLockHelper: AppLockHelper
    @LazyInjectService private var accountManager: AccountManager

    @UIApplicationDelegateAdaptor(AppDelegate.self) private var appDelegate

    @Environment(\.scenePhase) private var scenePhase

    @AppStorage(UserDefaults.shared.key(.accentColor), store: .shared) private var accentColor = DefaultPreferences.accentColor
    @AppStorage(UserDefaults.shared.key(.theme), store: .shared) private var theme = DefaultPreferences.theme

    @StateObject private var navigationState = NavigationState()

    init() {
        DDLogInfo("Application starting in foreground ? \(UIApplication.shared.applicationState != .background)")
        ApiFetcher.decoder.dateDecodingStrategy = .iso8601
    }

    var body: some Scene {
        WindowGroup {
            RootView()
                .environmentObject(navigationState)
                .onAppear {
                    updateUI(accent: accentColor, theme: theme)
                }
                .onChange(of: theme) { newTheme in
                    updateUI(accent: accentColor, theme: newTheme)
                }
                .onChange(of: accentColor) { newAccentColor in
                    updateUI(accent: newAccentColor, theme: theme)
                }
                .onChange(of: scenePhase) { newScenePhase in
                    switch newScenePhase {
                    case .active:
                        refreshCacheData()
                        navigationState.transitionToLockViewIfNeeded()
                    case .background:
                        if UserDefaults.shared.isAppLockEnabled && navigationState.rootViewState != .appLocked {
                            appLockHelper.setTime()
                        }
                    case .inactive:
                        Task {
                            await NotificationsHelper.updateUnreadCountBadge()
                        }
                    @unknown default:
                        break
                    }
                }
                .onChange(of: navigationState.account) { _ in
                    refreshCacheData()
                }
        }
        .defaultAppStorage(.shared)
    }

    func updateUI(accent: AccentColor, theme: Theme) {
        let allWindows = UIApplication.shared.connectedScenes.compactMap { $0 as? UIWindowScene }.flatMap(\.windows)
        for window in allWindows {
            window.tintColor = accent.primary.color
            window.overrideUserInterfaceStyle = theme.interfaceStyle
        }
    }

    func refreshCacheData() {
        guard let account = navigationState.account else {
            return
        }

        Task {
            do {
                try await accountManager.updateUser(for: account)
                accountManager.enableBugTrackerIfAvailable()

                try await accountManager.contactManager?.fetchContactsAndAddressBooks()
            } catch {
                DDLogError("Error while updating user account: \(error)")
            }
        }
    }
}<|MERGE_RESOLUTION|>--- conflicted
+++ resolved
@@ -28,65 +28,6 @@
 import SwiftUI
 import UIKit
 
-<<<<<<< HEAD
-=======
-public struct EarlyDIHook {
-    public init() {
-        // setup DI and logging ASAP
-        Logging.initLogging()
-        setupDI()
-    }
-
-    func setupDI() {
-        let networkLoginService = Factory(type: InfomaniakNetworkLoginable.self) { _, _ in
-            InfomaniakNetworkLogin(clientId: MailApiFetcher.clientId)
-        }
-        let loginService = Factory(type: InfomaniakLoginable.self) { _, _ in
-            InfomaniakLogin(clientId: MailApiFetcher.clientId)
-        }
-        let keychainHelper = Factory(type: KeychainHelper.self) { _, _ in
-            KeychainHelper(accessGroup: AccountManager.accessGroup)
-        }
-        let tokenStore = Factory(type: TokenStore.self) { _, _ in
-            TokenStore()
-        }
-        let notificationService = Factory(type: InfomaniakNotifications.self) { _, _ in
-            InfomaniakNotifications(appGroup: AccountManager.appGroup)
-        }
-        let appLockHelper = Factory(type: AppLockHelper.self) { _, _ in
-            AppLockHelper()
-        }
-        let bugTracker = Factory(type: BugTracker.self) { _, _ in
-            BugTracker(info: BugTrackerInfo(project: "app-mobile-mail", gitHubRepoName: "ios-mail", appReleaseType: .beta))
-        }
-        let matomoUtils = Factory(type: MatomoUtils.self) { _, _ in
-            MatomoUtils(siteId: Constants.matomoId, baseURL: URLConstants.matomo.url)
-        }
-        let avoider = Factory(type: SnackBarAvoider.self) { _, _ in
-            SnackBarAvoider()
-        }
-        let draftManager = Factory(type: DraftManager.self) { _, _ in
-            DraftManager()
-        }
-        let userActivityController = Factory(type: UserActivityController.self) { _, _ in
-            UserActivityController()
-        }
-
-        SimpleResolver.sharedResolver.store(factory: networkLoginService)
-        SimpleResolver.sharedResolver.store(factory: loginService)
-        SimpleResolver.sharedResolver.store(factory: notificationService)
-        SimpleResolver.sharedResolver.store(factory: keychainHelper)
-        SimpleResolver.sharedResolver.store(factory: tokenStore)
-        SimpleResolver.sharedResolver.store(factory: appLockHelper)
-        SimpleResolver.sharedResolver.store(factory: bugTracker)
-        SimpleResolver.sharedResolver.store(factory: matomoUtils)
-        SimpleResolver.sharedResolver.store(factory: avoider)
-        SimpleResolver.sharedResolver.store(factory: draftManager)
-        SimpleResolver.sharedResolver.store(factory: userActivityController)
-    }
-}
-
->>>>>>> f9f437a5
 @main
 struct MailApp: App {
     /// Making sure the DI is registered at a very early stage of the app launch.

--- conflicted
+++ resolved
@@ -25,25 +25,9 @@
 import SwiftUI
 
 struct AccountButton: View {
-<<<<<<< HEAD
+    @LazyInjectService private var accountManager: AccountManager
+
     @Environment(\.currentUser) private var currentUser
-
-    @EnvironmentObject private var mailboxManager: MailboxManager
-
-    @ModalState private var presentedUser: UserProfile?
-
-    var body: some View {
-        Button {
-            presentedUser = currentUser.value
-        } label: {
-            AvatarView(mailboxManager: mailboxManager,
-                       contactConfiguration: .user(user: currentUser.value))
-                .accessibilityLabel(MailResourcesStrings.Localizable.titleMyAccount)
-        }
-        .sheet(item: $presentedUser) { user in
-            AccountView(user: user)
-=======
-    @LazyInjectService private var accountManager: AccountManager
 
     @EnvironmentObject private var mailboxManager: MailboxManager
 
@@ -53,18 +37,15 @@
         Button {
             isShowingNewAccountListView = true
         } label: {
-            if let currentAccountUser = mailboxManager.account.user {
-                AvatarView(mailboxManager: mailboxManager,
-                           contactConfiguration: .user(user: currentAccountUser))
-                    .accessibilityLabel(MailResourcesStrings.Localizable.titleMyAccount(1))
-            }
+            AvatarView(mailboxManager: mailboxManager,
+                       contactConfiguration: .user(user: currentUser.value))
+                .accessibilityLabel(MailResourcesStrings.Localizable.titleMyAccount(1))
         }
         .floatingPanel(
             isPresented: $isShowingNewAccountListView,
             title: MailResourcesStrings.Localizable.titleMyAccount(accountManager.accounts.count)
         ) {
             AccountListView(mailboxManager: mailboxManager)
->>>>>>> 657fcb81
         }
     }
 }

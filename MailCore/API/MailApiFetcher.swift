/*
 Infomaniak Mail - iOS App
 Copyright (C) 2022 Infomaniak Network SA

 This program is free software: you can redistribute it and/or modify
 it under the terms of the GNU General Public License as published by
 the Free Software Foundation, either version 3 of the License, or
 (at your option) any later version.

 This program is distributed in the hope that it will be useful,
 but WITHOUT ANY WARRANTY; without even the implied warranty of
 MERCHANTABILITY or FITNESS FOR A PARTICULAR PURPOSE.  See the
 GNU General Public License for more details.

 You should have received a copy of the GNU General Public License
 along with this program.  If not, see <http://www.gnu.org/licenses/>.
 */

import Alamofire
import Foundation
import InfomaniakCore
import InfomaniakDI
import InfomaniakLogin
import Sentry
import UIKit

public extension ApiFetcher {
    convenience init(token: ApiToken, delegate: RefreshTokenDelegate) {
        self.init()
        createAuthenticatedSession(token,
                                   authenticator: SyncedAuthenticator(refreshTokenDelegate: delegate),
                                   additionalAdapters: [RequestContextIdAdaptor()])
    }
}

public class MailApiFetcher: ApiFetcher {
    public static let clientId = "E90BC22D-67A8-452C-BE93-28DA33588CA4"

    /// All status except 401 are handled by our code, 401 status is handled by Alamofire's Authenticator code
    private lazy var handledHttpStatus: Set<Int> = {
        var allStatus = Set(200 ... 500)
        allStatus.remove(401)
        return allStatus
    }()

    override public func perform<T: Decodable>(
        request: DataRequest,
        decoder: JSONDecoder = ApiFetcher.decoder
    ) async throws -> (data: T, responseAt: Int?) {
        do {
            return try await super.perform(request: request.validate(statusCode: handledHttpStatus))
        } catch InfomaniakError.apiError(let apiError) {
            throw MailApiError.mailApiErrorWithFallback(apiErrorCode: apiError.code)
        } catch InfomaniakError.serverError(statusCode: let statusCode) {
            throw MailServerError(httpStatus: statusCode)
        } catch {
            if let afError = error.asAFError {
                if case .responseSerializationFailed(let reason) = afError,
                   case .decodingFailed(let error) = reason {
                    var rawJson = "No data"
                    if let data = request.data,
                       let stringData = String(data: data, encoding: .utf8) {
                        rawJson = stringData
                    }

                    SentrySDK.capture(error: error) { scope in
                        scope.setExtras(["Request URL": request.request?.url?.absoluteString ?? "No URL",
                                         "Request Id": request.request?
                                             .value(forHTTPHeaderField: RequestContextIdAdaptor.requestContextIdHeader) ??
                                             "No request Id",
                                         "Decoded type": String(describing: T.self),
                                         "Raw JSON": rawJson])
                    }
                }
                throw AFErrorWithContext(request: request, afError: afError)
            } else {
                throw error
            }
        }
    }

    // MARK: - API methods

    public func mailboxes() async throws -> [Mailbox] {
        try await perform(request: authenticatedRequest(.mailboxes)).data
    }

    public func addMailbox(mail: String, password: String) async throws -> MailboxLinkedResult {
        try await perform(request: authenticatedRequest(
            .addMailbox,
            method: .post,
            parameters: ["mail": mail, "password": password, "is_primary": false]
        )).data
    }

    public func updateMailboxPassword(mailbox: Mailbox, password: String) async throws -> Bool {
        try await perform(request: authenticatedRequest(
            .updateMailboxPassword(mailboxId: mailbox.mailboxId),
            method: .put,
            parameters: ["password": password]
        )).data
    }

    public func detachMailbox(mailbox: Mailbox) async throws -> Bool {
        try await perform(request: authenticatedRequest(.detachMailbox(mailboxId: mailbox.mailboxId), method: .delete)).data
    }

    func permissions(mailbox: Mailbox) async throws -> MailboxPermissions {
        try await perform(request: authenticatedRequest(.permissions(mailbox: mailbox))).data
    }

    func contacts() async throws -> [Contact] {
        try await perform(request: authenticatedRequest(.contacts)).data
    }

    func addressBooks() async throws -> AddressBookResult {
        try await perform(request: authenticatedRequest(.addressBooks)).data
    }

    func addContact(_ recipient: Recipient, to addressBook: AddressBook) async throws -> Int {
        try await perform(request: authenticatedSession.request(Endpoint.addContact.url,
                                                                method: .post,
                                                                parameters: NewContact(from: recipient, addressBook: addressBook),
                                                                encoder: JSONParameterEncoder.default)).data
    }

    public func listBackups(mailbox: Mailbox) async throws -> BackupsList {
        try await perform(request: authenticatedRequest(.backups(hostingId: mailbox.hostingId, mailboxName: mailbox.mailbox)))
            .data
    }

    @discardableResult
    public func restoreBackup(mailbox: Mailbox, date: String) async throws -> Bool {
        try await perform(request: authenticatedRequest(.backups(hostingId: mailbox.hostingId, mailboxName: mailbox.mailbox),
                                                        method: .put,
                                                        parameters: ["date": date])).data
    }

    func signatures(mailbox: Mailbox) async throws -> SignatureResponse {
        try await perform(request: authenticatedRequest(.signatures(hostingId: mailbox.hostingId, mailboxName: mailbox.mailbox)))
            .data
    }

    func updateSignature(mailbox: Mailbox, signature: Signature) async throws -> Bool {
        try await perform(request:
            authenticatedRequest(
                .updateSignature(
                    hostingId: mailbox.hostingId,
                    mailboxName: mailbox.mailbox,
                    signatureId: signature.id
                ),
                method: .patch,
                parameters: signature
            )).data
    }

    func folders(mailbox: Mailbox) async throws -> [Folder] {
        try await perform(request: authenticatedRequest(.folders(uuid: mailbox.uuid))).data
    }

    func flushFolder(mailbox: Mailbox, folderId: String) async throws -> Bool {
        try await perform(request: authenticatedRequest(.flushFolder(mailboxUuid: mailbox.uuid, folderId: folderId),
                                                        method: .post)).data
    }

    public func threads(mailbox: Mailbox, folderId: String, filter: Filter = .all,
                        searchFilter: [URLQueryItem] = [], isDraftFolder: Bool = false) async throws -> ThreadResult {
        try await perform(request: authenticatedRequest(.threads(
            uuid: mailbox.uuid,
            folderId: folderId,
            filter: filter == .all ? nil : filter.rawValue,
            searchFilters: searchFilter,
            isDraftFolder: isDraftFolder
        ))).data
    }

    public func threads(from resource: String, searchFilter: [URLQueryItem] = []) async throws -> ThreadResult {
        try await perform(request: authenticatedRequest(.resource(resource, queryItems: searchFilter))).data
    }

    func messagesUids(
        mailboxUuid: String,
        folderId: String,
        paginationInfo: PaginationInfo? = nil
    ) async throws -> MessageUidsResult {
        try await perform(request: authenticatedRequest(.messagesUids(
            mailboxUuid: mailboxUuid,
            folderId: folderId,
            paginationInfo: paginationInfo
        ))).data
    }

    func messagesByUids(mailboxUuid: String, folderId: String, messageUids: [String]) async throws -> MessageByUidsResult {
        try await perform(request: authenticatedRequest(.messagesByUids(
            mailboxUuid: mailboxUuid,
            folderId: folderId,
            messagesUids: messageUids
        ))).data
    }

    func messagesDelta(mailboxUUid: String, folderId: String, signature: String) async throws -> MessageDeltaResult {
        try await perform(request: authenticatedRequest(.messagesDelta(
            mailboxUuid: mailboxUUid,
            folderId: folderId,
            signature: signature
        ))).data
    }

    func message(message: Message) async throws -> Message {
        try await perform(request: authenticatedRequest(.resource(
            message.resource,
            queryItems: [
                URLQueryItem(name: "prefered_format", value: "html")
            ]
        ))).data
    }

    public func download(message: Message) async throws -> URL {
        let destination = DownloadRequest.suggestedDownloadDestination(options: [
            .createIntermediateDirectories,
            .removePreviousFile
        ])
        let download = authenticatedSession.download(Endpoint.resource(message.downloadResource).url, to: destination)
        return try await download.serializingDownloadedFileURL().value
    }

    func markAsSeen(mailbox: Mailbox, messages: [Message]) async throws -> MessageActionResult {
        try await perform(request: authenticatedRequest(.messageSeen(uuid: mailbox.uuid),
                                                        method: .post,
                                                        parameters: ["uids": messages.map(\.uid)])).data
    }

    func markAsUnseen(mailbox: Mailbox, messages: [Message]) async throws -> MessageActionResult {
        try await perform(request: authenticatedRequest(.messageUnseen(uuid: mailbox.uuid),
                                                        method: .post,
                                                        parameters: ["uids": messages.map(\.uid)])).data
    }

    func move(mailbox: Mailbox, messages: [Message], destinationId: String) async throws -> UndoResponse {
        try await perform(request: authenticatedRequest(.moveMessages(uuid: mailbox.uuid),
                                                        method: .post,
                                                        parameters: ["uids": messages.map(\.uid), "to": destinationId])).data
    }

    func delete(mailbox: Mailbox, messages: [Message]) async throws -> Empty {
        try await perform(request: authenticatedRequest(.deleteMessages(uuid: mailbox.uuid),
                                                        method: .post,
                                                        parameters: ["uids": messages.map(\.uid)])).data
    }

    func attachment(attachment: Attachment) async throws -> Data {
        guard let resource = attachment.resource else {
            throw MailError.resourceError
        }
        let request = authenticatedRequest(.resource(resource))
        return try await request.serializingData().value
    }

    public func quotas(mailbox: Mailbox) async throws -> Quotas {
        try await perform(request: authenticatedRequest(.quotas(mailbox: mailbox.mailbox, productId: mailbox.hostingId))).data
    }

    func draft(mailbox: Mailbox, draftUuid: String) async throws -> Draft {
        try await perform(request: authenticatedRequest(.draft(uuid: mailbox.uuid, draftUuid: draftUuid))).data
    }

    func draft(from message: Message) async throws -> Draft {
        guard let resource = message.draftResource else {
            throw MailError.resourceError
        }
        return try await perform(request: authenticatedRequest(.resource(resource))).data
    }

    func send(mailbox: Mailbox, draft: Draft) async throws -> SendResponse {
        try await perform(request: authenticatedRequest(
            draft.remoteUUID.isEmpty ? .draft(uuid: mailbox.uuid) : .draft(uuid: mailbox.uuid, draftUuid: draft.remoteUUID),
            method: draft.remoteUUID.isEmpty ? .post : .put,
            parameters: draft
        )).data
    }

    func save(mailbox: Mailbox, draft: Draft) async throws -> DraftResponse {
        try await perform(request: authenticatedRequest(
            draft.remoteUUID.isEmpty ? .draft(uuid: mailbox.uuid) : .draft(uuid: mailbox.uuid, draftUuid: draft.remoteUUID),
            method: draft.remoteUUID.isEmpty ? .post : .put,
            parameters: draft
        )).data
    }

    @discardableResult
    func deleteDraft(mailbox: Mailbox, draftId: String) async throws -> Empty? {
        // TODO: Remove try? when bug will be fixed from API
        return try? await perform(request: authenticatedRequest(.draft(uuid: mailbox.uuid, draftUuid: draftId), method: .delete))
            .data
    }

    @discardableResult
    func deleteDraft(draftResource: String) async throws -> Empty? {
        // TODO: Remove try? when bug will be fixed from API
        return try? await perform(request: authenticatedRequest(.resource(draftResource), method: .delete)).data
    }

    @discardableResult
    public func undoAction(resource: String) async throws -> Bool {
        try await perform(request: authenticatedRequest(.resource(resource), method: .post)).data
    }

    public func star(mailbox: Mailbox, messages: [Message]) async throws -> MessageActionResult {
        try await perform(request: authenticatedRequest(.star(uuid: mailbox.uuid),
                                                        method: .post,
                                                        parameters: ["uids": messages.map(\.uid)])).data
    }

    public func unstar(mailbox: Mailbox, messages: [Message]) async throws -> MessageActionResult {
        try await perform(request: authenticatedRequest(.unstar(uuid: mailbox.uuid),
                                                        method: .post,
                                                        parameters: ["uids": messages.map(\.uid)])).data
    }

    public func downloadAttachments(message: Message) async throws -> URL {
        let destination = DownloadRequest.suggestedDownloadDestination(options: [
            .createIntermediateDirectories,
            .removePreviousFile
        ])
        let download = authenticatedSession.download(
            Endpoint.downloadAttachments(messageResource: message.resource).url,
            to: destination
        )
        return try await download.serializingDownloadedFileURL().value
    }

    public func blockSender(message: Message) async throws -> Bool {
        try await perform(request: authenticatedRequest(.blockSender(messageResource: message.resource), method: .post)).data
    }

    public func reportPhishing(message: Message) async throws -> Bool {
        try await perform(request: authenticatedRequest(.report(messageResource: message.resource),
                                                        method: .post,
                                                        parameters: ["type": "phishing"])).data
    }

    public func create(mailbox: Mailbox, folder: NewFolder) async throws -> Folder {
        try await perform(request: authenticatedRequest(.folders(uuid: mailbox.uuid), method: .post, parameters: folder)).data
    }

    public func createAttachment(
        mailbox: Mailbox,
        attachmentData: Data,
        attachment: Attachment,
        progressObserver: @escaping (Double) -> Void
    ) async throws -> Attachment {
        let headers = HTTPHeaders([
            "x-ws-attachment-filename": attachment.name,
            "x-ws-attachment-mime-type": attachment.mimeType,
            "x-ws-attachment-disposition": attachment.disposition.rawValue
        ])
        var request = try URLRequest(url: Endpoint.createAttachment(uuid: mailbox.uuid).url, method: .post, headers: headers)
        request.httpBody = attachmentData

        let uploadRequest = authenticatedSession.request(request)
        Task {
            for await progress in uploadRequest.uploadProgress() {
                progressObserver(progress.fractionCompleted)
            }
        }

        return try await perform(request: uploadRequest).data
    }

    public func attachmentsToForward(mailbox: Mailbox, message: Message) async throws -> AttachmentsToForwardResult {
        let attachmentsToForward = AttachmentsToForward(toForwardUids: [message.uid], mode: AttachmentDisposition.inline.rawValue)
        return try await perform(request: authenticatedRequest(.attachmentToForward(uuid: mailbox.uuid), method: .post,
                                                               parameters: attachmentsToForward)).data
    }
}

<<<<<<< HEAD
final class SyncedAuthenticator: OAuthAuthenticator {

    @LazyInjectService private var accountManager: AccountManager
=======
class SyncedAuthenticator: OAuthAuthenticator {
    func handleFailedRefreshingToken(oldToken: ApiToken, error: Error?) -> Result<OAuthAuthenticator.Credential, Error> {
        guard let error = error as NSError?,
              error.domain == "invalid_grant" else {
            // Couldn't refresh the token, keep the old token and fetch it later. Maybe because of bad network ?
            SentrySDK
                .addBreadcrumb(oldToken.generateBreadcrumb(level: .error,
                                                           message: "Refreshing token failed - Other \(error.debugDescription)"))
            return .success(oldToken)
        }

        // Couldn't refresh the token, API says it's invalid
        SentrySDK.addBreadcrumb(oldToken.generateBreadcrumb(level: .error, message: "Refreshing token failed - Invalid grant"))
        refreshTokenDelegate?.didFailRefreshToken(oldToken)
        return .failure(error)
    }
>>>>>>> f9f437a5

    override func refresh(
        _ credential: OAuthAuthenticator.Credential,
        for session: Session,
        completion: @escaping (Result<OAuthAuthenticator.Credential, Error>) -> Void
    ) {
<<<<<<< HEAD
        accountManager.refreshTokenLockedQueue.async {
            @InjectService var keychainHelper: KeychainHelper
            @InjectService var networkLoginService: InfomaniakNetworkLoginable
=======
        @InjectService var keychainHelper: KeychainHelper
        @InjectService var tokenStore: TokenStore
        @InjectService var networkLoginService: InfomaniakNetworkLoginable
>>>>>>> f9f437a5

        SentrySDK.addBreadcrumb((credential as ApiToken).generateBreadcrumb(level: .info, message: "Refreshing token - Starting"))

<<<<<<< HEAD
            // Maybe someone else refreshed our token
            self.accountManager.reloadTokensAndAccounts()
            if let token = self.accountManager.getTokenForUserId(credential.userId),
               token.expirationDate > credential.expirationDate {
                SentrySDK
                    .addBreadcrumb(token.generateBreadcrumb(level: .info, message: "Refreshing token - Success with local"))
=======
        guard keychainHelper.isKeychainAccessible else {
            SentrySDK
                .addBreadcrumb((credential as ApiToken)
                    .generateBreadcrumb(level: .error, message: "Refreshing token failed - Keychain unaccessible"))
            completion(.failure(MailError.noToken))
            return
        }
>>>>>>> f9f437a5

        // Maybe someone else refreshed our token
        if let token = tokenStore.tokenFor(userId: credential.userId, fetchLocation: .keychain),
           token.expirationDate > credential.expirationDate {
            SentrySDK.addBreadcrumb(token.generateBreadcrumb(level: .info, message: "Refreshing token - Success with local"))
            completion(.success(token))
            return
        }

        // It is absolutely necessary that the app stays awake while we refresh the token
        BackgroundExecutor.executeWithBackgroundTask { endBackgroundTask in
            networkLoginService.refreshToken(token: credential) { token, error in
                // New token has been fetched correctly
                if let token {
                    SentrySDK
                        .addBreadcrumb(token
                            .generateBreadcrumb(level: .info, message: "Refreshing token - Success with remote"))
                    self.refreshTokenDelegate?.didUpdateToken(newToken: token, oldToken: credential)
                    completion(.success(token))
                } else {
                    completion(self.handleFailedRefreshingToken(oldToken: credential, error: error))
                }
                endBackgroundTask()
            }
        } onExpired: {
            SentrySDK
                .addBreadcrumb((credential as ApiToken)
                    .generateBreadcrumb(level: .error, message: "Refreshing token failed - Background task expired"))
            // If we didn't fetch the new token in the given time there is not much we can do apart from hoping that it wasn't
            // revoked
            completion(.failure(MailError.noToken))
        }
    }
}

class NetworkRequestRetrier: RequestInterceptor {
    let maxRetry: Int
    private var retriedRequests: [String: Int] = [:]
    let timeout = -1001
    let connectionLost = -1005

    init(maxRetry: Int = 3) {
        self.maxRetry = maxRetry
    }

    func retry(
        _ request: Alamofire.Request,
        for session: Session,
        dueTo error: Error,
        completion: @escaping (RetryResult) -> Void
    ) {
        guard request.task?.response == nil,
              let url = request.request?.url?.absoluteString else {
            removeCachedUrlRequest(url: request.request?.url?.absoluteString)
            completion(.doNotRetry)
            return
        }

        let errorGenerated = error as NSError
        switch errorGenerated.code {
        case timeout, connectionLost:
            guard let retryCount = retriedRequests[url] else {
                retriedRequests[url] = 1
                completion(.retryWithDelay(0.5))
                return
            }

            if retryCount < maxRetry {
                retriedRequests[url] = retryCount + 1
                completion(.retryWithDelay(0.5))
            } else {
                removeCachedUrlRequest(url: url)
                completion(.doNotRetry)
            }

        default:
            removeCachedUrlRequest(url: url)
            completion(.doNotRetry)
        }
    }

    private func removeCachedUrlRequest(url: String?) {
        guard let url else {
            return
        }
        retriedRequests.removeValue(forKey: url)
    }
}<|MERGE_RESOLUTION|>--- conflicted
+++ resolved
@@ -374,12 +374,7 @@
     }
 }
 
-<<<<<<< HEAD
 final class SyncedAuthenticator: OAuthAuthenticator {
-
-    @LazyInjectService private var accountManager: AccountManager
-=======
-class SyncedAuthenticator: OAuthAuthenticator {
     func handleFailedRefreshingToken(oldToken: ApiToken, error: Error?) -> Result<OAuthAuthenticator.Credential, Error> {
         guard let error = error as NSError?,
               error.domain == "invalid_grant" else {
@@ -395,33 +390,18 @@
         refreshTokenDelegate?.didFailRefreshToken(oldToken)
         return .failure(error)
     }
->>>>>>> f9f437a5
 
     override func refresh(
         _ credential: OAuthAuthenticator.Credential,
         for session: Session,
         completion: @escaping (Result<OAuthAuthenticator.Credential, Error>) -> Void
     ) {
-<<<<<<< HEAD
-        accountManager.refreshTokenLockedQueue.async {
-            @InjectService var keychainHelper: KeychainHelper
-            @InjectService var networkLoginService: InfomaniakNetworkLoginable
-=======
         @InjectService var keychainHelper: KeychainHelper
         @InjectService var tokenStore: TokenStore
         @InjectService var networkLoginService: InfomaniakNetworkLoginable
->>>>>>> f9f437a5
 
         SentrySDK.addBreadcrumb((credential as ApiToken).generateBreadcrumb(level: .info, message: "Refreshing token - Starting"))
 
-<<<<<<< HEAD
-            // Maybe someone else refreshed our token
-            self.accountManager.reloadTokensAndAccounts()
-            if let token = self.accountManager.getTokenForUserId(credential.userId),
-               token.expirationDate > credential.expirationDate {
-                SentrySDK
-                    .addBreadcrumb(token.generateBreadcrumb(level: .info, message: "Refreshing token - Success with local"))
-=======
         guard keychainHelper.isKeychainAccessible else {
             SentrySDK
                 .addBreadcrumb((credential as ApiToken)
@@ -429,7 +409,6 @@
             completion(.failure(MailError.noToken))
             return
         }
->>>>>>> f9f437a5
 
         // Maybe someone else refreshed our token
         if let token = tokenStore.tokenFor(userId: credential.userId, fetchLocation: .keychain),

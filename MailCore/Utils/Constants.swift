--- conflicted
+++ resolved
@@ -39,20 +39,16 @@
 public enum Constants {
     public static let sizeLimit = 20_000_000 // ko
 
-<<<<<<< HEAD
-    public static let menuDrawerFolderCellPadding: CGFloat = 4
+	public static let menuDrawerFolderCellPadding: CGFloat = 4
 
-    static let byteCountFormatter: ByteCountFormatter = {
+    private static var dateFormatter = DateFormatter()
+
+	static let byteCountFormatter: ByteCountFormatter = {
         let byteCountFormatter = ByteCountFormatter()
         byteCountFormatter.countStyle = .file
         byteCountFormatter.includesUnit = true
         return byteCountFormatter
     }()
-
-    public static func formatQuota(_ size: Int) -> String {
-        return Self.byteCountFormatter.string(from: .init(value: Double(size), unit: .kilobytes))
-=======
-    private static var dateFormatter = DateFormatter()
 
     public enum DateTimeStyle {
         case date
@@ -75,12 +71,15 @@
         dateFormatter.doesRelativeDateFormatting = relative
         return dateFormatter.string(from: date)
     }
+
+	public static func formatQuota(_ size: Int) -> String {
+        return Self.byteCountFormatter.string(from: .init(value: Double(size), unit: .kilobytes))
+	}
     
     public static func formatAttachmentSize(_ size: Int64, unit: Bool = true) -> String {
         let byteCountFormatter = ByteCountFormatter()
         byteCountFormatter.countStyle = .binary
         byteCountFormatter.includesUnit = unit
         return byteCountFormatter.string(fromByteCount: size)
->>>>>>> 7b9735b8
     }
 }
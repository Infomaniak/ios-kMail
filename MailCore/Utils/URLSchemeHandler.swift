--- conflicted
+++ resolved
@@ -35,7 +35,7 @@
             return
         }
         
-        guard let currentAccessToken = AccountManager.instance.getCurrentAccount()?.token?.accessToken else {
+        guard let currentAccessToken = accountManager.getCurrentAccount()?.token?.accessToken else {
             urlSchemeTask.didFailWithError(MailError.unknownError)
             return
         }
@@ -44,11 +44,7 @@
         components?.scheme = "https"
         var request = URLRequest(url: components!.url!)
         request.addValue(
-<<<<<<< HEAD
-            "Bearer \(accountManager.currentAccount.token.accessToken)",
-=======
             "Bearer \(currentAccessToken)",
->>>>>>> f9f437a5
             forHTTPHeaderField: "Authorization"
         )
         let dataTask = URLSession.shared.dataTask(with: request) { [weak self] data, response, error in

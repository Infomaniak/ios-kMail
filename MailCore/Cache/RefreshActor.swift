--- conflicted
+++ resolved
@@ -27,20 +27,12 @@
         self.mailboxManager = mailboxManager
     }
 
-<<<<<<< HEAD
-    func flushFolder(folder: Folder, mailbox: Mailbox, apiFetcher: MailApiFetcher) async throws -> Bool {
-=======
     public func flushFolder(folder: Folder, mailbox: Mailbox, apiFetcher: MailApiFetcher) async throws -> Bool {
->>>>>>> 10f68e5c
         let response = try await apiFetcher.flushFolder(mailbox: mailbox, folderId: folder.id)
         await refresh(folder: folder)
         return response
     }
-<<<<<<< HEAD
-    
-=======
 
->>>>>>> 10f68e5c
     public func refreshFolder(from messages: [Message], additionalFolder: Folder?) async throws {
         var folders = messages.map(\.folder)
         if let additionalFolder {

/*
 Infomaniak Mail - iOS App
 Copyright (C) 2022 Infomaniak Network SA

 This program is free software: you can redistribute it and/or modify
 it under the terms of the GNU General Public License as published by
 the Free Software Foundation, either version 3 of the License, or
 (at your option) any later version.

 This program is distributed in the hope that it will be useful,
 but WITHOUT ANY WARRANTY; without even the implied warranty of
 MERCHANTABILITY or FITNESS FOR A PARTICULAR PURPOSE.  See the
 GNU General Public License for more details.

 You should have received a copy of the GNU General Public License
 along with this program.  If not, see <http://www.gnu.org/licenses/>.
 */

import CocoaLumberjackSwift
import Foundation
import InfomaniakCore
import MailResources
import RealmSwift
import Sentry
import SwiftRegex

public class MailboxManager: ObservableObject {
    public class MailboxManagerConstants {
        private let fileManager = FileManager.default
        public let rootDocumentsURL: URL
        public let groupDirectoryURL: URL
        public let cacheDirectoryURL: URL

        init() {
            groupDirectoryURL = fileManager.containerURL(forSecurityApplicationGroupIdentifier: AccountManager.appGroup)!
            rootDocumentsURL = groupDirectoryURL.appendingPathComponent("mailboxes", isDirectory: true)
            cacheDirectoryURL = groupDirectoryURL.appendingPathComponent("Library/Caches", isDirectory: true)
            print(groupDirectoryURL)
            try? fileManager.setAttributes(
                [FileAttributeKey.protectionKey: FileProtectionType.completeUntilFirstUserAuthentication],
                ofItemAtPath: groupDirectoryURL.path
            )
            try? FileManager.default.createDirectory(
                atPath: rootDocumentsURL.path,
                withIntermediateDirectories: true,
                attributes: nil
            )
            try? FileManager.default.createDirectory(
                atPath: cacheDirectoryURL.path,
                withIntermediateDirectories: true,
                attributes: nil
            )

            DDLogInfo(
                "App working path is: \(fileManager.urls(for: .documentDirectory, in: .userDomainMask).first?.absoluteString ?? "")"
            )
            DDLogInfo("Group container path is: \(groupDirectoryURL.absoluteString)")
        }
    }

    public static let constants = MailboxManagerConstants()

    public let realmConfiguration: Realm.Configuration
    public let mailbox: Mailbox
    public private(set) var apiFetcher: MailApiFetcher
    private let backgroundRealm: BackgroundRealm

    public init(mailbox: Mailbox, apiFetcher: MailApiFetcher) {
        self.mailbox = mailbox
        self.apiFetcher = apiFetcher
        let realmName = "\(mailbox.userId)-\(mailbox.mailboxId).realm"
        realmConfiguration = Realm.Configuration(
            fileURL: MailboxManager.constants.rootDocumentsURL.appendingPathComponent(realmName),
            schemaVersion: 1,
            deleteRealmIfMigrationNeeded: true,
            objectTypes: [
                Folder.self,
                Thread.self,
                Message.self,
                Body.self,
                Attachment.self,
                Recipient.self,
                Draft.self,
                SignatureResponse.self,
                Signature.self,
                ValidEmail.self,
                SearchHistory.self
            ]
        )
        backgroundRealm = BackgroundRealm(configuration: realmConfiguration)
    }

    public func getRealm() -> Realm {
        do {
            return try Realm(configuration: realmConfiguration)
        } catch {
            // We can't recover from this error but at least we report it correctly on Sentry
            Logging.reportRealmOpeningError(error, realmConfiguration: realmConfiguration)
        }
    }

    /// Delete all mailbox data cache for user
    /// - Parameters:
    ///   - userId: User ID
    ///   - mailboxId: Mailbox ID (`nil` if all user mailboxes)
    public static func deleteUserMailbox(userId: Int, mailboxId: Int? = nil) {
        let files = (try? FileManager.default
            .contentsOfDirectory(at: MailboxManager.constants.rootDocumentsURL, includingPropertiesForKeys: nil))
        files?.forEach { file in
            if let matches = Regex(pattern: "(\\d+)-(\\d+).realm.*")?.firstMatch(in: file.lastPathComponent), matches.count > 2 {
                let fileUserId = matches[1]
                let fileMailboxId = matches[2]
                if Int(fileUserId) == userId && (mailboxId == nil || Int(fileMailboxId) == mailboxId) {
                    DDLogInfo("Deleting file: \(file.lastPathComponent)")
                    try? FileManager.default.removeItem(at: file)
                }
            }
        }
    }

    // MARK: - Signatures

    public func signatures() async throws {
        // Get from API
        let signaturesResult = try await apiFetcher.signatures(mailbox: mailbox)

        await backgroundRealm.execute { realm in
            // Update signatures in Realm
            try? realm.safeWrite {
                realm.add(signaturesResult, update: .modified)
            }
        }
    }

    public func getSignatureResponse(using realm: Realm? = nil) -> SignatureResponse? {
        let realm = realm ?? getRealm()
        return realm.object(ofType: SignatureResponse.self, forPrimaryKey: 1)
    }

    // MARK: - Folders

    public func folders() async throws {
        // Get from Realm
        guard ReachabilityListener.instance.currentStatus != .offline else {
            return
        }
        // Get from API
        let folderResult = try await apiFetcher.folders(mailbox: mailbox)
        let newFolders = getSubFolders(from: folderResult)

        await backgroundRealm.execute { realm in
            for folder in newFolders {
                self.keepCacheAttributes(for: folder, using: realm)
            }

            let cachedFolders = realm.objects(Folder.self)

            // Update folders in Realm
            try? realm.safeWrite {
                // Remove old folders
                realm.add(folderResult, update: .modified)
                let toDeleteFolders = Set(cachedFolders).subtracting(Set(newFolders))
                var toDeleteThreads = [Thread]()

                // Threads contains in folders to delete
                let mayBeDeletedThreads = Set(toDeleteFolders.flatMap(\.threads))
                // Delete messages in all threads from folders to delete
                // If message.folderId is one of folders to delete Id
                let toDeleteMessages = Set(mayBeDeletedThreads.flatMap(\.messages)
                    .filter { toDeleteFolders.map(\._id).contains($0.folderId) })

                // Delete thread if all his messages are deleted
                for thread in mayBeDeletedThreads {
                    if Set(thread.messages).isSubset(of: toDeleteMessages) {
                        toDeleteThreads.append(thread)
                    }
                }

                realm.delete(toDeleteMessages)
                realm.delete(toDeleteThreads)
                realm.delete(toDeleteFolders)
            }
        }
    }

    /// Get the folder with the corresponding role in Realm.
    /// - Parameters:
    ///   - role: Role of the folder.
    ///   - realm: The Realm instance to use. If this parameter is `nil`, a new one will be created.
    ///   - shouldRefresh: If `true`, the Realm instance will be refreshed before trying to get the folder.
    /// - Returns: The folder with the corresponding role, or `nil` if no such folder has been found.
    public func getFolder(with role: FolderRole, using realm: Realm? = nil, shouldRefresh: Bool = false) -> Folder? {
        let realm = realm ?? getRealm()
        if shouldRefresh {
            realm.refresh()
        }
        return realm.objects(Folder.self).where { $0.role == role }.first
    }

    /// Get all the real folders in Realm
    /// - Parameters:
    ///   - realm: The Realm instance to use. If this parameter is `nil`, a new one will be created.
    /// - Returns: The list of real folders.
    public func getFolders(using realm: Realm? = nil) -> [Folder] {
        let realm = realm ?? getRealm()
        return Array(realm.objects(Folder.self).where { $0.toolType == nil })
    }

    public func createFolder(name: String, parent: Folder? = nil) async throws -> Folder {
        var folder = try await apiFetcher.create(mailbox: mailbox, folder: NewFolder(name: name, path: parent?.path))
        await backgroundRealm.execute { realm in
            try? realm.safeWrite {
                realm.add(folder)
                if let parent = parent {
                    parent.fresh(using: realm)?.children.insert(folder)
                }
            }
            folder = folder.freeze()
        }
        return folder
    }

    // MARK: - Thread

    public func threads(folder: Folder, filter: Filter = .all, searchFilter: [URLQueryItem] = []) async throws -> ThreadResult {
        // Get from API
        let threadResult = try await apiFetcher.threads(
            mailbox: mailbox,
            folderId: folder._id,
            filter: filter,
            searchFilter: searchFilter
        )

        // Save result
        await saveThreads(result: threadResult, parent: folder)

        return threadResult
    }

    public func threads(folder: Folder, resource: String) async throws -> ThreadResult {
        // Get from API
        let threadResult = try await apiFetcher.threads(from: resource)

        // Save result
        await saveThreads(result: threadResult, parent: folder)

        return threadResult
    }

    private func saveThreads(result: ThreadResult, parent: Folder) async {
        await backgroundRealm.execute { realm in
            guard let parentFolder = parent.fresh(using: realm) else { return }

            let fetchedThreads = MutableSet<Thread>()
            fetchedThreads.insert(objectsIn: result.threads ?? [])

            for thread in fetchedThreads {
                for message in thread.messages {
                    self.keepCacheAttributes(for: message, keepProperties: .standard, using: realm)
                }
            }

            // Update thread in Realm
            try? realm.safeWrite {
                // Clean old threads after fetching first page
                if result.currentOffset == 0 {
                    parentFolder.lastUpdate = Date()
                    realm.delete(parentFolder.threads.flatMap(\.messages))
                    realm.delete(parentFolder.threads)
                }
                realm.add(fetchedThreads, update: .modified)
                parentFolder.threads.insert(objectsIn: fetchedThreads)
                parentFolder.unreadCount = result.folderUnseenMessages
            }
        }
    }

    public func toggleRead(threads: [Thread]) async throws {
        if threads.contains(where: \.hasUnseenMessages) {
            _ = try await apiFetcher.markAsSeen(mailbox: mailbox, messages: threads.flatMap(\.messages))
            await backgroundRealm.execute { realm in
                for thread in threads {
                    self.markAsSeen(thread: thread, using: realm)
                }
            }
        } else {
            _ = try await apiFetcher.markAsUnseen(mailbox: mailbox, messages: threads.flatMap(\.messages))
            await backgroundRealm.execute { realm in
                for thread in threads {
                    self.markAsUnseen(thread: thread, using: realm)
                }
            }
        }
    }

    public func toggleRead(thread: Thread) async throws {
        if thread.hasUnseenMessages {
            _ = try await apiFetcher.markAsSeen(mailbox: mailbox, messages: Array(thread.messages))
            await backgroundRealm.execute { realm in
                self.markAsSeen(thread: thread, using: realm)
            }
        } else {
            _ = try await apiFetcher.markAsUnseen(mailbox: mailbox, messages: Array(thread.messages))
            await backgroundRealm.execute { realm in
                self.markAsUnseen(thread: thread, using: realm)
            }
        }
    }

<<<<<<< HEAD
    public func move(threads: [Thread], to folder: Folder) async throws -> UndoResponse {
        let response = try await apiFetcher.move(
            mailbox: mailbox,
            messages: threads.flatMap(\.messages),
            destinationId: folder._id
        )
        await backgroundRealm.execute { realm in
=======
    public func move(threads: [Thread], to folder: Folder) async throws -> UndoRedoAction {
        let response = try await apiFetcher.move(mailbox: mailbox, messages: threads.flatMap(\.messages), destinationId: folder._id)

        let redoBlock = await backgroundRealm.execute { realm in
>>>>>>> 6a9308f9
            if let liveFolder = folder.fresh(using: realm) {
                let liveThreads = threads.compactMap { $0.fresh(using: realm) }
                return try? self.moveLocally(threads: liveThreads, to: liveFolder, using: realm)
            } else {
                return nil
            }
        }

        return UndoRedoAction(undo: response, redo: redoBlock)
    }

    public func move(thread: Thread, to folder: Folder) async throws -> UndoRedoAction {
        let response = try await apiFetcher.move(mailbox: mailbox, messages: Array(thread.messages), destinationId: folder._id)

        let redoBlock = await backgroundRealm.execute { realm in
            if let liveFolder = folder.fresh(using: realm),
               let liveThread = thread.fresh(using: realm) {
                return try? self.moveLocally(threads: [liveThread], to: liveFolder, using: realm)
            } else {
                return nil
            }
        }

        return UndoRedoAction(undo: response, redo: redoBlock)
    }

    public func move(threads: [Thread], to folderRole: FolderRole) async throws -> UndoRedoAction {
        guard let folder = getFolder(with: folderRole)?.freeze() else { throw MailError.folderNotFound }
        return try await move(threads: threads, to: folder)
    }

    public func move(thread: Thread, to folderRole: FolderRole) async throws -> UndoRedoAction {
        guard let folder = getFolder(with: folderRole)?.freeze() else { throw MailError.folderNotFound }
        return try await move(thread: thread, to: folder)
    }

    public func delete(threads: [Thread]) async throws {
        _ = try await apiFetcher.delete(mailbox: mailbox, messages: threads.flatMap(\.messages))

        await backgroundRealm.execute { realm in
            for thread in threads {
                if let liveThread = thread.fresh(using: realm) {
                    try? realm.safeWrite {
                        liveThread.parent?.unreadCount = (liveThread.parent?.unreadCount ?? 0) - liveThread.unseenMessages
                        realm.delete(liveThread.messages)
                        realm.delete(liveThread)
                    }
                }
            }
        }
    }

    public func delete(thread: Thread) async throws {
        _ = try await apiFetcher.delete(mailbox: mailbox, messages: Array(thread.messages))

        await backgroundRealm.execute { realm in
            if let liveThread = thread.fresh(using: realm) {
                try? realm.safeWrite {
                    liveThread.parent?.unreadCount = (liveThread.parent?.unreadCount ?? 0) - liveThread.unseenMessages
                    realm.delete(liveThread.messages)
                    realm.delete(liveThread)
                }
            }
        }
    }

    public func moveOrDelete(threads: [Thread]) async throws {
        let draftThreads = threads.filter(\.isLocalDraft)
        for draft in draftThreads {
            await deleteLocalDraft(thread: draft)
        }

        let otherThreads = threads.filter { !$0.isLocalDraft }
        let parentFolder = otherThreads.first?.parent
        if parentFolder?.role == .trash {
            try await delete(threads: otherThreads)
        } else {
            let undoRedoAction = try await move(threads: threads, to: .trash)
            let folderName = FolderRole.trash.localizedName
            Task.detached {
                await IKSnackBar.showCancelableSnackBar(message: MailResourcesStrings.Localizable.snackbarThreadMoved(folderName),
<<<<<<< HEAD
                                                        cancelSuccessMessage: MailResourcesStrings.Localizable
                                                            .snackbarMoveCancelled,
                                                        cancelableResponse: response,
=======
                                                        cancelSuccessMessage: MailResourcesStrings.Localizable.snackbarMoveCancelled,
                                                        undoRedoAction: undoRedoAction,
>>>>>>> 6a9308f9
                                                        mailboxManager: self)
            }
        }
    }

    /// Move to trash or delete thread, depending on its current state
    /// - Parameter thread: Thread to remove
    public func moveOrDelete(thread: Thread) async throws {
        let parentFolder = thread.parent
        if parentFolder?.toolType == nil {
            await deleteInSearch(thread: thread)
        }
        if parentFolder?.role == .trash {
            // Delete definitely
            try await delete(thread: thread)
        } else if thread.isLocalDraft {
            // Delete local draft from Realm
            await deleteLocalDraft(thread: thread)
        } else {
            // Move to trash
            let response = try await move(thread: thread, to: .trash)
            let folderName = FolderRole.trash.localizedName
            Task.detached {
                await IKSnackBar.showCancelableSnackBar(message: MailResourcesStrings.Localizable.snackbarThreadMoved(folderName),
                                                        cancelSuccessMessage: MailResourcesStrings.Localizable
                                                            .snackbarMoveCancelled,
                                                        undoRedoAction: response,
                                                        mailboxManager: self)
            }
        }
    }

    private func deleteInSearch(thread: Thread) async {
        await backgroundRealm.execute { realm in
            guard let searchFolder = realm.object(ofType: Folder.self, forPrimaryKey: Constants.searchFolderId),
                  let thread = thread.fresh(using: realm) else { return }

            try? realm.safeWrite {
                searchFolder.threads.remove(thread)
            }
        }
    }

    public func reportSpam(threads: [Thread]) async throws -> UndoRedoAction {
        let response = try await apiFetcher.reportSpam(mailbox: mailbox, messages: threads.flatMap(\.messages))
        let redoBlock = await backgroundRealm.execute { realm in
            if let spamFolder = self.getFolder(with: .spam, using: realm) {
                let liveThreads = threads.compactMap { $0.fresh(using: realm) }
                return try? self.moveLocally(threads: liveThreads, to: spamFolder, using: realm)
            } else {
                return nil
            }
        }

        return UndoRedoAction(undo: response, redo: redoBlock)
    }

    public func reportSpam(thread: Thread) async throws -> UndoRedoAction {
        let response = try await apiFetcher.reportSpam(mailbox: mailbox, messages: Array(thread.messages))
        let redoBlock = await backgroundRealm.execute { realm in
            if let spamFolder = self.getFolder(with: .spam, using: realm),
               let liveThread = thread.fresh(using: realm) {
                return try? self.moveLocally(threads: [liveThread], to: spamFolder, using: realm)
            } else {
                return nil
            }
        }

        return UndoRedoAction(undo: response, redo: redoBlock)
    }

    public func nonSpam(threads: [Thread]) async throws -> UndoRedoAction {
        let response = try await apiFetcher.nonSpam(mailbox: mailbox, messages: threads.flatMap(\.messages))
        let redoBlock = await backgroundRealm.execute { realm in
            if let inboxFolder = self.getFolder(with: .inbox, using: realm) {
                let liveThreads = threads.compactMap { $0.fresh(using: realm) }
                return try? self.moveLocally(threads: liveThreads, to: inboxFolder, using: realm)
            } else {
                return nil
            }
        }

        return UndoRedoAction(undo: response, redo: redoBlock)
    }

    public func nonSpam(thread: Thread) async throws -> UndoRedoAction {
        let response = try await apiFetcher.nonSpam(mailbox: mailbox, messages: Array(thread.messages))
        let redoBlock = await backgroundRealm.execute { realm in
            if let inboxFolder = self.getFolder(with: .inbox, using: realm),
               let liveThread = thread.fresh(using: realm) {
                return try? self.moveLocally(threads: [liveThread], to: inboxFolder, using: realm)
            } else {
                return nil
            }
        }

        return UndoRedoAction(undo: response, redo: redoBlock)
    }

    public func toggleStar(threads: [Thread]) async throws {
        if threads.contains(where: { !$0.flagged }) {
            _ = try await apiFetcher.star(mailbox: mailbox, messages: threads.flatMap(\.messages))
            await backgroundRealm.execute { realm in
                for thread in threads {
                    self.star(thread: thread, using: realm)
                }
            }
        } else {
            _ = try await apiFetcher.unstar(mailbox: mailbox, messages: threads.flatMap(\.messages))
            await backgroundRealm.execute { realm in
                for thread in threads {
                    self.unstar(thread: thread, using: realm)
                }
            }
        }
    }

    public func toggleStar(thread: Thread) async throws {
        if thread.flagged {
            _ = try await apiFetcher.unstar(mailbox: mailbox, messages: Array(thread.messages))
            await backgroundRealm.execute { realm in
                self.unstar(thread: thread, using: realm)
            }
        } else {
            guard let lastMessage = thread.messages.last else { return }
            _ = try await apiFetcher.star(mailbox: mailbox, messages: [lastMessage])
            await backgroundRealm.execute { realm in
                self.star(thread: thread, using: realm)
            }
        }
    }

    @discardableResult
    private func moveLocally(threads: [Thread], to folder: Folder, using realm: Realm) throws -> UndoRedoAction.RedoBlock {
        let previousFolders = threads.compactMap { $0.parent?.freeze() }

        try realm.safeWrite {
            for thread in threads {
                thread.parent?.unreadCount = (thread.parent?.unreadCount ?? 0) - thread.unseenMessages
                thread.parent?.threads.remove(thread)
                folder.threads.insert(thread)
                folder.unreadCount = (folder.unreadCount ?? 0) + thread.unseenMessages
                for message in thread.messages {
                    message.folder = folder.name
                    message.folderId = folder._id
                }
            }
        }

        return { [weak self] in
            // Try to do only one API call if possible
            // FIXME: This is only a temporary solution
            if previousFolders.allSatisfy({ $0._id == previousFolders.first?._id }),
               let previousFolder = previousFolders.first {
                _ = try await self?.threads(folder: previousFolder)
            } else {
                await withThrowingTaskGroup(of: Void.self) { group in
                    for previousFolder in previousFolders {
                        group.addTask { [weak self] in
                            _ = try await self?.threads(folder: previousFolder)
                        }
                    }
                }
            }
        }
    }

    private func markAsSeen(thread: Thread, using realm: Realm) {
        guard let liveThread = thread.fresh(using: realm) else { return }
        try? realm.safeWrite {
            liveThread.parent?.unreadCount = (liveThread.parent?.unreadCount ?? 0) - liveThread.unseenMessages
            liveThread.unseenMessages = 0
            for message in liveThread.messages {
                message.seen = true
            }
        }
    }

    private func markAsUnseen(thread: Thread, using realm: Realm) {
        guard let liveThread = thread.fresh(using: realm) else { return }
        try? realm.safeWrite {
            liveThread.unseenMessages = liveThread.messagesCount
            liveThread.parent?.unreadCount = (liveThread.parent?.unreadCount ?? 0) + liveThread.unseenMessages
            for message in liveThread.messages {
                message.seen = false
            }
        }
    }

    private func star(thread: Thread, using realm: Realm) {
        guard let lastMessage = thread.messages.last else { return }
        if let liveThread = thread.fresh(using: realm) {
            try? realm.safeWrite {
                liveThread.flagged = true
                lastMessage.fresh(using: realm)?.flagged = true
            }
        }
    }

    private func unstar(thread: Thread, using realm: Realm) {
        if let liveThread = thread.fresh(using: realm) {
            try? realm.safeWrite {
                liveThread.flagged = false
                for message in thread.messages {
                    message.fresh(using: realm)?.flagged = false
                }
            }
        }
    }

    // MARK: - Search

    public func initSearchFolder() -> Folder {
        let searchFolder = Folder(
            id: Constants.searchFolderId,
            path: "",
            name: "",
            isFake: false,
            isCollapsed: false,
            isFavorite: false,
            separator: "/",
            children: [],
            toolType: .search
        )

        let realm = getRealm()
        try? realm.uncheckedSafeWrite {
            realm.add(searchFolder, update: .modified)
        }
        return searchFolder
    }

    public func cleanSearchFolder() async -> Folder {
        return await backgroundRealm.execute { realm in
            if let liveFolder = realm.object(ofType: Folder.self, forPrimaryKey: Constants.searchFolderId) {
                try? realm.safeWrite {
                    realm.delete(realm.objects(Message.self).where { $0.fromSearch == true })
                    realm.delete(liveFolder.threads.where { $0.fromSearch == true })
                    liveFolder.threads.removeAll()
                }
                return liveFolder.freeze()
            } else {
                return self.initSearchFolder().freeze()
            }
        }
    }

    public func searchThreads(searchFolder: Folder?, filterFolderId: String, filter: Filter = .all,
                              searchFilter: [URLQueryItem] = []) async throws -> ThreadResult {
        let threadResult = try await apiFetcher.threads(
            mailbox: mailbox,
            folderId: filterFolderId,
            filter: filter,
            searchFilter: searchFilter
        )

        await backgroundRealm.execute { realm in
            for thread in threadResult.threads ?? [] {
                if realm.object(ofType: Thread.self, forPrimaryKey: thread.uid) == nil {
                    thread.fromSearch = true

                    for message in thread.messages {
                        if realm.object(ofType: Message.self, forPrimaryKey: message.uid) == nil {
                            message.fromSearch = true
                        }
                    }
                }
            }
        }

        if let searchFolder = searchFolder {
            await saveThreads(result: threadResult, parent: searchFolder)
        }

        return threadResult
    }

    public func searchThreads(searchFolder: Folder?, from resource: String,
                              searchFilter: [URLQueryItem] = []) async throws -> ThreadResult {
        let threadResult = try await apiFetcher.threads(from: resource, searchFilter: searchFilter)

        let realm = getRealm()
        for thread in threadResult.threads ?? [] {
            if realm.object(ofType: Thread.self, forPrimaryKey: thread.uid) == nil {
                thread.fromSearch = true

                for message in thread.messages {
                    if realm.object(ofType: Message.self, forPrimaryKey: message.uid) == nil {
                        message.fromSearch = true
                    }
                }
            }
        }

        if let searchFolder = searchFolder {
            await saveThreads(result: threadResult, parent: searchFolder)
        }

        return threadResult
    }

    public func searchThreadsOffline(searchFolder: Folder?, filterFolderId: String,
                                     searchFilters: [SearchCondition]) async {
        await backgroundRealm.execute { realm in
            guard let searchFolder = searchFolder?.fresh(using: realm) else { return }
            var predicates: [NSPredicate] = []
            for searchFilter in searchFilters {
                switch searchFilter {
                case let .filter(filter):
                    switch filter {
                    case .seen:
                        predicates.append(NSPredicate(format: "seen = true"))
                    case .unseen:
                        predicates.append(NSPredicate(format: "seen = false"))
                    case .starred:
                        predicates.append(NSPredicate(format: "flagged = true"))
                    case .unstarred:
                        predicates.append(NSPredicate(format: "flagged = false"))
                    default:
                        break
                    }
                case let .from(from):
                    predicates.append(NSPredicate(format: "ANY from.email = %@", from))
                case let .contains(content):
                    predicates
                        .append(NSPredicate(format: "body.value CONTAINS %@ OR subject CONTAINS %@", content, content))
                case let .everywhere(searchEverywhere):
                    if !searchEverywhere {
                        predicates.append(NSPredicate(format: "folderId = %@", filterFolderId))
                    }
                case let .attachments(searchAttachments):
                    if searchAttachments {
                        predicates.append(NSPredicate(format: "hasAttachments = true"))
                    }
                }
            }

            let compoundPredicate = NSCompoundPredicate(andPredicateWithSubpredicates: predicates)

            let query = realm.objects(Message.self).filter(compoundPredicate)

            // Update thread in Realm
            try? realm.safeWrite {
                for message in query {
                    let newMessage = message.detached()
                    newMessage.uid = "offline\(newMessage.uid)"
                    newMessage.fromSearch = true

                    let newThread = Thread(
                        uid: "offlineThread\(message.uid)",
                        messagesCount: 1,
                        uniqueMessagesCount: 1,
                        deletedMessagesCount: 0,
                        messages: [newMessage],
                        unseenMessages: 0,
                        from: Array(message.from.detached()),
                        to: Array(message.to.detached()),
                        cc: Array(message.cc.detached()),
                        bcc: Array(message.bcc.detached()),
                        date: newMessage.date,
                        hasAttachments: newMessage.hasAttachments,
                        hasStAttachments: newMessage.hasAttachments,
                        hasDrafts: newMessage.isDraft,
                        flagged: newMessage.flagged,
                        answered: newMessage.answered,
                        forwarded: newMessage.forwarded,
                        size: newMessage.size
                    )
                    newThread.fromSearch = true
                    newThread.subject = message.subject
                    searchFolder.threads.insert(newThread)
                }
            }
        }
    }

    public func searchHistory(using realm: Realm? = nil) -> SearchHistory {
        let realm = realm ?? getRealm()
        if let searchHistory = realm.objects(SearchHistory.self).first {
            return searchHistory.freeze()
        }
        let newSearchHistory = SearchHistory()
        try? realm.uncheckedSafeWrite {
            realm.add(newSearchHistory)
        }
        return newSearchHistory
    }

    public func update(searchHistory: SearchHistory, with value: String) async -> SearchHistory {
        return await backgroundRealm.execute { realm in
            guard let searchHistory = searchHistory.fresh(using: realm) else { return searchHistory }
            try? realm.safeWrite {
                if let indexToRemove = searchHistory.history.firstIndex(of: value) {
                    searchHistory.history.remove(at: indexToRemove)
                }
                searchHistory.history.insert(value, at: 0)
            }
            return searchHistory.freeze()
        }
    }

    // MARK: - Message

    public func message(message: Message) async throws {
        // Get from API
        let completedMessage = try await apiFetcher.message(message: message)
        completedMessage.insertInlineAttachment()
        keepCacheAttributes(for: completedMessage, keepProperties: .isDuplicate)
        completedMessage.fullyDownloaded = true

        await backgroundRealm.execute { realm in
            // Update message in Realm
            try? realm.safeWrite {
                realm.add(completedMessage, update: .modified)
            }
        }
    }

    public func attachmentData(attachment: Attachment) async throws -> Data {
        let data = try await apiFetcher.attachment(attachment: attachment)

        let safeAttachment = ThreadSafeReference(to: attachment)
        await backgroundRealm.execute { realm in
            if let liveAttachment = realm.resolve(safeAttachment) {
                try? realm.safeWrite {
                    liveAttachment.saved = true
                }
            }
        }

        return data
    }

    public func saveAttachmentLocally(attachment: Attachment) async {
        do {
            let data = try await attachmentData(attachment: attachment)
            if let url = attachment.localUrl {
                let parentFolder = url.deletingLastPathComponent()
                if !FileManager.default.fileExists(atPath: parentFolder.path) {
                    try FileManager.default.createDirectory(at: parentFolder, withIntermediateDirectories: true)
                }
                try data.write(to: url)
            }
        } catch {
            // Handle error
            print("Failed to save attachment: \(error)")
        }
    }

    public func markAsSeen(messages: [Message], seen: Bool = true) async throws {
        if seen {
            _ = try await apiFetcher.markAsSeen(mailbox: mailbox, messages: messages)
        } else {
            _ = try await apiFetcher.markAsUnseen(mailbox: mailbox, messages: messages)
        }

        await backgroundRealm.execute { realm in
            for message in messages {
                if let liveMessage = message.fresh(using: realm) {
                    try? realm.safeWrite {
                        liveMessage.seen = seen
                        liveMessage.parent?.updateUnseenMessages()
                        liveMessage.parent?.parent?.incrementUnreadCount(by: seen ? -1 : 1)
                    }
                }
            }
        }
    }

    public func move(messages: [Message], to folder: Folder) async throws -> UndoRedoAction {
        let response = try await apiFetcher.move(mailbox: mailbox, messages: messages, destinationId: folder._id)

        let redoBlock = await backgroundRealm.execute { realm in
            if let folder = folder.fresh(using: realm) {
                let messages = messages.compactMap { $0.fresh(using: realm) }
                return try? self.moveLocally(messages: messages, to: folder, using: realm)
            } else {
                return nil
            }
        }

        return UndoRedoAction(undo: response, redo: redoBlock)
    }

    public func move(messages: [Message], to folderRole: FolderRole) async throws -> UndoRedoAction {
        guard let folder = getFolder(with: folderRole)?.freeze() else { throw MailError.folderNotFound }
        return try await move(messages: messages, to: folder)
    }

    public func delete(messages: [Message]) async throws {
        _ = try await apiFetcher.delete(mailbox: mailbox, messages: messages)

        await backgroundRealm.execute { realm in
            for message in messages {
                if let liveMessage = message.fresh(using: realm) {
                    let parent = liveMessage.parent
                    try? realm.safeWrite {
                        realm.delete(liveMessage)
                        if let parent = parent {
                            if parent.messages.isEmpty {
                                realm.delete(parent)
                            } else {
                                parent.messagesCount -= 1
                            }
                        }
                    }
                }
            }
        }
    }

    public func reportSpam(messages: [Message]) async throws -> UndoRedoAction {
        let response = try await apiFetcher.reportSpam(mailbox: mailbox, messages: messages)

        let redoBlock = await backgroundRealm.execute { realm in
            if let spamFolder = self.getFolder(with: .spam, using: realm) {
                return try? self.moveLocally(messages: messages, to: spamFolder, using: realm)
            } else {
                return nil
            }
        }

        return UndoRedoAction(undo: response, redo: redoBlock)
    }

    public func nonSpam(messages: [Message]) async throws -> UndoRedoAction {
        let response = try await apiFetcher.nonSpam(mailbox: mailbox, messages: messages)

        let redoBlock = await backgroundRealm.execute { realm in
            if let inboxFolder = self.getFolder(with: .inbox, using: realm) {
                return try? self.moveLocally(messages: messages, to: inboxFolder, using: realm)
            } else {
                return nil
            }
        }

        return UndoRedoAction(undo: response, redo: redoBlock)
    }

    public func star(messages: [Message]) async throws -> MessageActionResult {
        let response = try await apiFetcher.star(mailbox: mailbox, messages: messages)

        await backgroundRealm.execute { realm in
            try? realm.safeWrite {
                for message in messages {
                    if let liveMessage = message.fresh(using: realm) {
                        liveMessage.flagged = true
                        liveMessage.parent?.updateFlagged()
                    }
                }
            }
        }

        return response
    }

    public func unstar(messages: [Message]) async throws -> MessageActionResult {
        let response = try await apiFetcher.unstar(mailbox: mailbox, messages: messages)

        await backgroundRealm.execute { realm in
            try? realm.safeWrite {
                for message in messages {
                    if let liveMessage = message.fresh(using: realm) {
                        liveMessage.flagged = false
                        liveMessage.parent?.updateFlagged()
                    }
                }
            }
        }

        return response
    }

    private func moveLocally(messages: [Message], to folder: Folder, using realm: Realm) throws -> UndoRedoAction.RedoBlock {
        // Keep a dictionary of MessageId -> FolderId in case we want to restore them
        let previousFolders = messages.compactMap { realm.object(ofType: Folder.self, forPrimaryKey: $0.folderId)?.freeze() }

        try realm.safeWrite {
            for message in messages {
                if let liveMessage = message.fresh(using: realm) {
                    liveMessage.parent?.updateUnseenMessages()
                    liveMessage.parent?.parent?.incrementUnreadCount(by: -1)
                    liveMessage.folder = folder.name
                    liveMessage.folderId = folder._id
                }
            }
            let liveFolder = folder.fresh(using: realm)
            liveFolder?.unreadCount = (liveFolder?.unreadCount ?? 0) + messages.filter { !$0.seen }.count
            if messages.count == 1, let thread = messages.first?.fresh(using: realm)?.parent {
                thread.parent?.threads.remove(thread)
            }
        }

        return { [weak self] in
            // Try to do only one API call if possible
            // FIXME: This is only a temporary solution
            if previousFolders.allSatisfy({ $0._id == previousFolders.first?._id }),
               let previousFolder = previousFolders.first {
                _ = try await self?.threads(folder: previousFolder)
            } else {
                await withThrowingTaskGroup(of: Void.self) { group in
                    for previousFolder in previousFolders {
                        group.addTask { [weak self] in
                            _ = try await self?.threads(folder: previousFolder)
                        }
                    }
                }
            }
        }
    }

    // MARK: - Draft

    public func draft(from message: Message) async throws -> Draft {
        // Get from API
        let draft = try await apiFetcher.draft(from: message)

        await backgroundRealm.execute { realm in
            // Get draft from Realm to keep local saved properties
            if let savedDraft = realm.object(ofType: Draft.self, forPrimaryKey: draft.uuid) {
                draft.isOffline = savedDraft.isOffline
                draft.didSetSignature = savedDraft.didSetSignature
                draft.messageUid = message.uid
            }

            // Update draft in Realm
            try? realm.safeWrite {
                realm.add(draft.detached(), update: .modified)
            }
        }

        return draft
    }

    public func draft(messageUid: String, using realm: Realm? = nil) -> Draft? {
        let realm = realm ?? getRealm()
        return realm.objects(Draft.self).where { $0.messageUid == messageUid }.first
    }

    public func localDraft(uuid: String, using realm: Realm? = nil) -> Draft? {
        let realm = realm ?? getRealm()
        return realm.objects(Draft.self).where { $0.uuid == uuid }.first
    }

    public func send(draft: UnmanagedDraft) async throws -> CancelResponse {
        // If the draft has no UUID, we save it first
        if draft.uuid.isEmpty {
            _ = await save(draft: draft)
        }
        var draft = draft
        draft.action = .send
        draft.delay = UserDefaults.shared.cancelSendDelay.rawValue
        let cancelableResponse = try await apiFetcher.send(mailbox: mailbox, draft: draft)
        // Once the draft has been sent, we can delete it from Realm
        await delete(draft: draft)
        return cancelableResponse
    }

    public func save(draft: UnmanagedDraft) async -> (uuid: String, error: Error?) {
        var draft = draft
        draft.action = .save
        do {
            let saveResponse = try await apiFetcher.save(mailbox: mailbox, draft: draft)

            let draft = draft.asManaged()
            let oldUuid = draft.uuid
            draft.uuid = saveResponse.uuid
            draft.messageUid = saveResponse.uid
            draft.isOffline = false

            let copyDraft = draft.detached()
            await backgroundRealm.execute { realm in
                // Update draft in Realm
                try? realm.safeWrite {
                    realm.add(copyDraft, update: .modified)
                }
                if let draft = realm.object(ofType: Draft.self, forPrimaryKey: oldUuid),
                   oldUuid.starts(with: Draft.uuidLocalPrefix) {
                    // Delete local draft in Realm
                    try? realm.safeWrite {
                        realm.delete(draft)
                    }
                }
            }
            return (draft.uuid, nil)
        } catch {
            let draft = draft.asManaged()
            if draft.uuid.isEmpty {
                draft.uuid = Draft.uuidLocalPrefix + UUID().uuidString
            }
            draft.isOffline = true
            draft.date = Date()
            let copyDraft = draft.detached()

            await backgroundRealm.execute { realm in
                // Update draft in Realm
                try? realm.safeWrite {
                    realm.add(copyDraft, update: .modified)
                }
            }
            return (draft.uuid, error)
        }
    }

    public func delete(draft: AbstractDraft) async {
        await backgroundRealm.execute { realm in
            if let draft = realm.object(ofType: Draft.self, forPrimaryKey: draft.uuid) {
                try? realm.safeWrite {
                    realm.delete(draft)
                }
            } else {
                print("No draft with uuid \(draft.uuid)")
            }
        }
    }

    public func deleteDraft(from message: Message) async throws {
        // Delete from API
        try await apiFetcher.deleteDraft(from: message)
        await backgroundRealm.execute { realm in
            if let draft = self.draft(messageUid: message.uid, using: realm) {
                // Delete draft in Realm
                try? realm.safeWrite {
                    realm.delete(draft)
                }
            }
        }
    }

    public func draftOffline() async {
        await backgroundRealm.execute { realm in
            let draftOffline = AnyRealmCollection(realm.objects(Draft.self).where { $0.isOffline == true })

            let offlineDraftThread = List<Thread>()

            guard let folder = self.getFolder(with: .draft, using: realm) else { return }

            let messagesList = realm.objects(Message.self).where { $0.folderId == folder.id }
            for draft in draftOffline {
                if !messagesList.contains(where: { $0.uid == draft.messageUid }) {
                    let thread = Thread(draft: draft)
                    let from = Recipient(email: self.mailbox.email, name: self.mailbox.emailIdn)
                    thread.from.append(from)
                    offlineDraftThread.append(thread)
                }
            }

            // Update message in Realm
            try? realm.safeWrite {
                realm.add(offlineDraftThread, update: .modified)
                folder.threads.insert(objectsIn: offlineDraftThread)
            }
        }
    }

    /// Delete local draft from its associated thread
    /// - Parameter thread: Thread associated to local draft
    public func deleteLocalDraft(thread: Thread) async {
        await backgroundRealm.execute { realm in
            if let message = thread.messages.first,
               let draft = self.draft(messageUid: message.uid) {
                try? realm.safeWrite {
                    realm.delete(draft)
                }
            }
            // Delete thread
            if let liveThread = thread.fresh(using: realm) {
                try? realm.safeWrite {
                    realm.delete(liveThread.messages)
                    realm.delete(liveThread)
                }
            }
        }
    }

    // MARK: - Utilities

    struct MessagePropertiesOptions: OptionSet {
        let rawValue: Int

        static let fullyDownloaded = MessagePropertiesOptions(rawValue: 1 << 0)
        static let body = MessagePropertiesOptions(rawValue: 1 << 1)
        static let attachments = MessagePropertiesOptions(rawValue: 1 << 2)
        static let isDuplicate = MessagePropertiesOptions(rawValue: 1 << 3)

        static let standard: MessagePropertiesOptions = [.fullyDownloaded, .body, .attachments]
    }

    private func keepCacheAttributes(
        for message: Message,
        keepProperties: MessagePropertiesOptions,
        using realm: Realm? = nil
    ) {
        let realm = realm ?? getRealm()
        guard let savedMessage = realm.object(ofType: Message.self, forPrimaryKey: message.uid) else { return }
        if keepProperties.contains(.fullyDownloaded) {
            message.fullyDownloaded = savedMessage.fullyDownloaded
        }
        if keepProperties.contains(.body), let body = savedMessage.body {
            message.body = Body(value: body)
        }
        if keepProperties.contains(.attachments) {
            for attachment in savedMessage.attachments {
                message.attachments.append(Attachment(value: attachment.freeze()))
            }
        }
        if keepProperties.contains(.isDuplicate) {
            message.isDuplicate = savedMessage.isDuplicate
        }
    }

    private func keepCacheAttributes(
        for folder: Folder,
        using realm: Realm
    ) {
        guard let savedFolder = realm.object(ofType: Folder.self, forPrimaryKey: folder._id) else { return }
        folder.lastUpdate = savedFolder.lastUpdate
    }

    func getSubFolders(from folders: [Folder], oldResult: [Folder] = []) -> [Folder] {
        var result = oldResult
        for folder in folders {
            result.append(folder)
            if !folder.children.isEmpty {
                result.append(contentsOf: getSubFolders(from: Array(folder.children)))
            }
        }
        return result
    }

    public func hasUnreadMessages() -> Bool {
        let realm = getRealm()
        return realm.objects(Folder.self).contains { $0.unreadCount != nil && $0.unreadCount! > 0 }
    }
}

public extension Realm {
    func uncheckedSafeWrite(_ block: () throws -> Void) throws {
        if isInWriteTransaction {
            try block()
        } else {
            try write(block)
        }
    }

    func safeWrite(_ block: () throws -> Void) throws {
        #if DEBUG
            dispatchPrecondition(condition: .notOnQueue(.main))
        #endif

        if isInWriteTransaction {
            try block()
        } else {
            try write(block)
        }
    }
}<|MERGE_RESOLUTION|>--- conflicted
+++ resolved
@@ -307,20 +307,10 @@
         }
     }
 
-<<<<<<< HEAD
-    public func move(threads: [Thread], to folder: Folder) async throws -> UndoResponse {
-        let response = try await apiFetcher.move(
-            mailbox: mailbox,
-            messages: threads.flatMap(\.messages),
-            destinationId: folder._id
-        )
-        await backgroundRealm.execute { realm in
-=======
     public func move(threads: [Thread], to folder: Folder) async throws -> UndoRedoAction {
         let response = try await apiFetcher.move(mailbox: mailbox, messages: threads.flatMap(\.messages), destinationId: folder._id)
 
         let redoBlock = await backgroundRealm.execute { realm in
->>>>>>> 6a9308f9
             if let liveFolder = folder.fresh(using: realm) {
                 let liveThreads = threads.compactMap { $0.fresh(using: realm) }
                 return try? self.moveLocally(threads: liveThreads, to: liveFolder, using: realm)
@@ -402,14 +392,8 @@
             let folderName = FolderRole.trash.localizedName
             Task.detached {
                 await IKSnackBar.showCancelableSnackBar(message: MailResourcesStrings.Localizable.snackbarThreadMoved(folderName),
-<<<<<<< HEAD
-                                                        cancelSuccessMessage: MailResourcesStrings.Localizable
-                                                            .snackbarMoveCancelled,
-                                                        cancelableResponse: response,
-=======
                                                         cancelSuccessMessage: MailResourcesStrings.Localizable.snackbarMoveCancelled,
                                                         undoRedoAction: undoRedoAction,
->>>>>>> 6a9308f9
                                                         mailboxManager: self)
             }
         }

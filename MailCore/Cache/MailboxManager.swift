--- conflicted
+++ resolved
@@ -1118,33 +1118,6 @@
         return realm.objects(Draft.self).where { $0.action != nil }
     }
 
-<<<<<<< HEAD
-    /// Where a new draft is saved in realm the first time if needed
-    public func draft(partialDraft: Draft) async throws {
-
-        guard let associatedMessage = getRealm().object(ofType: Message.self, forPrimaryKey: partialDraft.messageUid)?.freeze()
-        else { throw MailError.localMessageNotFound }
-
-        // Get from API
-        let draft = try await apiFetcher.draft(from: associatedMessage)
-
-        await backgroundRealm.execute { realm in
-            draft.localUUID = partialDraft.localUUID
-            draft.action = .save
-
-            // We made sure beforehand to have an up to date signature.
-            // If the server does not return an identityId, we want to keep the original one
-            draft.identityId = partialDraft.identityId ?? draft.identityId
-            draft.delay = partialDraft.delay
-
-            try? realm.safeWrite {
-                realm.add(draft.detached(), update: .modified)
-            }
-        }
-    }
-
-=======
->>>>>>> 12077872
     public func draft(messageUid: String, using realm: Realm? = nil) -> Draft? {
         let realm = realm ?? getRealm()
         return realm.objects(Draft.self).where { $0.messageUid == messageUid }.first

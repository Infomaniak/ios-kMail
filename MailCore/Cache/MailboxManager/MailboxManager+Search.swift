/*
 Infomaniak Mail - iOS App
 Copyright (C) 2022 Infomaniak Network SA

 This program is free software: you can redistribute it and/or modify
 it under the terms of the GNU General Public License as published by
 the Free Software Foundation, either version 3 of the License, or
 (at your option) any later version.

 This program is distributed in the hope that it will be useful,
 but WITHOUT ANY WARRANTY; without even the implied warranty of
 MERCHANTABILITY or FITNESS FOR A PARTICULAR PURPOSE.  See the
 GNU General Public License for more details.

 You should have received a copy of the GNU General Public License
 along with this program.  If not, see <http://www.gnu.org/licenses/>.
 */

import Foundation
import InfomaniakCore
import RealmSwift

// MARK: - Search

public extension MailboxManager {
    func initSearchFolder() -> Folder {
        let searchFolder = Folder(
            remoteId: Constants.searchFolderId,
            path: "",
            name: "",
            isFavorite: false,
            separator: "/",
            children: [],
            toolType: .search
        )

        let realm = getRealm()
        try? realm.uncheckedSafeWrite {
            realm.add(searchFolder, update: .modified)
        }
        return searchFolder
    }

    func clearSearchResults(searchFolder: Folder, using realm: Realm) {
        try? realm.safeWrite {
            realm.delete(realm.objects(Message.self).where { $0.fromSearch == true })
            realm.delete(realm.objects(Thread.self).where { $0.fromSearch == true })
            searchFolder.threads.removeAll()
        }
    }

    func clearSearchResults() async {
        await backgroundRealm.execute { realm in
            guard let searchFolder = realm.objects(Folder.self).where({ $0.remoteId == Constants.searchFolderId }).first else {
                return
            }

            self.clearSearchResults(searchFolder: searchFolder, using: realm)
        }
    }

    func searchThreads(searchFolder: Folder?, filterFolderId: String, filter: Filter = .all,
                       searchFilter: [URLQueryItem] = []) async throws -> ThreadResult {
        let threadResult = try await apiFetcher.threads(
            mailbox: mailbox,
            folderId: filterFolderId,
            filter: filter,
            searchFilter: searchFilter,
            isDraftFolder: false
        )

<<<<<<< HEAD
        await prepareAndSaveSearchThreads(threadResult: threadResult, searchFolder: searchFolder)
=======
        await backgroundRealm.execute { realm in
            for thread in threadResult.threads ?? [] {
                thread.fromSearch = true

                for message in thread.messages where realm.object(ofType: Message.self, forPrimaryKey: message.uid) == nil {
                    message.fromSearch = true
                }
            }
        }

        if let searchFolder {
            await saveSearchThreads(result: threadResult, searchFolder: searchFolder)
        }
>>>>>>> 7d352a17

        return threadResult
    }

    func searchThreads(searchFolder: Folder?, from resource: String,
                       searchFilter: [URLQueryItem] = []) async throws -> ThreadResult {
        let threadResult = try await apiFetcher.threads(from: resource, searchFilter: searchFilter)

        await prepareAndSaveSearchThreads(threadResult: threadResult, searchFolder: searchFolder)

        return threadResult
    }

    private func prepareAndSaveSearchThreads(threadResult: ThreadResult, searchFolder: Folder?) async {
        await backgroundRealm.execute { realm in
            for thread in threadResult.threads ?? [] {
                thread.makeFromSearch(using: realm)

                for message in thread.messages where realm.object(ofType: Message.self, forPrimaryKey: message.uid) == nil {
                    message.fromSearch = true
                }
            }
        }

        if let searchFolder {
            await saveSearchThreads(result: threadResult, searchFolder: searchFolder)
        }
    }

    func searchThreadsOffline(searchFolder: Folder?, filterFolderId: String,
                              searchFilters: [SearchCondition]) async {
        await backgroundRealm.execute { realm in
            guard let searchFolder = searchFolder?.fresh(using: realm) else {
                self.logError(.missingFolder)
                return
            }

            self.clearSearchResults(searchFolder: searchFolder, using: realm)

            var predicates: [NSPredicate] = []
            for searchFilter in searchFilters {
                switch searchFilter {
                case .filter(let filter):
                    switch filter {
                    case .seen:
                        predicates.append(NSPredicate(format: "seen = true"))
                    case .unseen:
                        predicates.append(NSPredicate(format: "seen = false"))
                    case .starred:
                        predicates.append(NSPredicate(format: "flagged = true"))
                    case .unstarred:
                        predicates.append(NSPredicate(format: "flagged = false"))
                    default:
                        break
                    }
                case .from(let from):
                    predicates.append(NSPredicate(format: "ANY from.email = %@", from))
                case .contains(let content):
                    predicates
                        .append(
                            NSPredicate(format: "subject CONTAINS[c] %@ OR preview CONTAINS[c] %@",
                                        content, content, content)
                        )
                case .everywhere(let searchEverywhere):
                    if !searchEverywhere {
                        predicates.append(NSPredicate(format: "folderId = %@", filterFolderId))
                    }
                case .attachments(let searchAttachments):
                    if searchAttachments {
                        predicates.append(NSPredicate(format: "hasAttachments = true"))
                    }
                }
            }

            let compoundPredicate = NSCompoundPredicate(andPredicateWithSubpredicates: predicates)

            let filteredMessages = realm.objects(Message.self).filter(compoundPredicate)

            // Update thread in Realm
            try? realm.safeWrite {
                for message in filteredMessages {
                    let newMessage = message.detached()
                    newMessage.uid = "offline\(newMessage.uid)"
                    newMessage.fromSearch = true

                    let newThread = Thread(
                        uid: "offlineThread\(message.uid)",
                        messages: [newMessage],
                        unseenMessages: 0,
                        from: Array(message.from.detached()),
                        to: Array(message.to.detached()),
                        date: newMessage.date,
                        hasAttachments: newMessage.hasAttachments,
                        hasDrafts: newMessage.isDraft,
                        flagged: newMessage.flagged,
                        answered: newMessage.answered,
                        forwarded: newMessage.forwarded
                    )
                    newThread.makeFromSearch(using: realm)
                    newThread.subject = message.subject
                    searchFolder.threads.insert(newThread)
                }
            }
        }
    }

    func addToSearchHistory(value: String) async {
        return await backgroundRealm.execute { realm in
            try? realm.safeWrite {
                let searchHistory: SearchHistory
                if let existingSearchHistory = realm.objects(SearchHistory.self).first {
                    searchHistory = existingSearchHistory
                } else {
                    searchHistory = SearchHistory()
                    realm.add(searchHistory)
                }

                if let indexToRemove = searchHistory.history.firstIndex(of: value) {
                    searchHistory.history.remove(at: indexToRemove)
                }
                searchHistory.history.insert(value, at: 0)
            }
        }
    }
}<|MERGE_RESOLUTION|>--- conflicted
+++ resolved
@@ -69,23 +69,7 @@
             isDraftFolder: false
         )
 
-<<<<<<< HEAD
         await prepareAndSaveSearchThreads(threadResult: threadResult, searchFolder: searchFolder)
-=======
-        await backgroundRealm.execute { realm in
-            for thread in threadResult.threads ?? [] {
-                thread.fromSearch = true
-
-                for message in thread.messages where realm.object(ofType: Message.self, forPrimaryKey: message.uid) == nil {
-                    message.fromSearch = true
-                }
-            }
-        }
-
-        if let searchFolder {
-            await saveSearchThreads(result: threadResult, searchFolder: searchFolder)
-        }
->>>>>>> 7d352a17
 
         return threadResult
     }

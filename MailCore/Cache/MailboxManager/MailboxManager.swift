/*
 Infomaniak Mail - iOS App
 Copyright (C) 2022 Infomaniak Network SA

 This program is free software: you can redistribute it and/or modify
 it under the terms of the GNU General Public License as published by
 the Free Software Foundation, either version 3 of the License, or
 (at your option) any later version.

 This program is distributed in the hope that it will be useful,
 but WITHOUT ANY WARRANTY; without even the implied warranty of
 MERCHANTABILITY or FITNESS FOR A PARTICULAR PURPOSE.  See the
 GNU General Public License for more details.

 You should have received a copy of the GNU General Public License
 along with this program.  If not, see <http://www.gnu.org/licenses/>.
 */

import CocoaLumberjackSwift
import Foundation
import InfomaniakCore
import InfomaniakDI
import RealmSwift
import SwiftRegex

public final class MailboxManager: ObservableObject, MailboxManageable {
    @LazyInjectService var snackbarPresenter: SnackBarPresentable
    @LazyInjectService var mailboxInfosManager: MailboxInfosManager

    lazy var refreshActor = RefreshActor(mailboxManager: self)
    let backgroundRealm: BackgroundRealm

    public static let constants = MailboxManagerConstants()

    public let realmConfiguration: Realm.Configuration
    public let mailbox: Mailbox
    public let account: Account

    public let apiFetcher: MailApiFetcher
    public let contactManager: ContactManager

    enum ErrorDomain: Error {
        case missingMessage
        case missingFolder
        case missingDraft
    }

    public final class MailboxManagerConstants {
        private let fileManager = FileManager.default
        public let rootDocumentsURL: URL
        public let groupDirectoryURL: URL
        public let cacheDirectoryURL: URL

        init() {
            @InjectService var appGroupPathProvider: AppGroupPathProvidable
            groupDirectoryURL = appGroupPathProvider.groupDirectoryURL
            rootDocumentsURL = appGroupPathProvider.realmRootURL
            cacheDirectoryURL = appGroupPathProvider.cacheDirectoryURL

            DDLogInfo("groupDirectoryURL: \(groupDirectoryURL)")
            DDLogInfo(
                "App working path is: \(fileManager.urls(for: .documentDirectory, in: .userDomainMask).first?.absoluteString ?? "")"
            )
            DDLogInfo("Group container path is: \(groupDirectoryURL.absoluteString)")
        }
    }

    public init(account: Account, mailbox: Mailbox, apiFetcher: MailApiFetcher, contactManager: ContactManager) {
        self.account = account
        self.mailbox = mailbox
        self.apiFetcher = apiFetcher
        self.contactManager = contactManager
        let realmName = "\(mailbox.userId)-\(mailbox.mailboxId).realm"
        realmConfiguration = Realm.Configuration(
            fileURL: MailboxManager.constants.rootDocumentsURL.appendingPathComponent(realmName),
            schemaVersion: 21,
            migrationBlock: { migration, oldSchemaVersion in
                // No migration needed from 0 to 16
                if oldSchemaVersion < 17 {
                    // Remove signatures without `senderName` and `senderEmailIdn`
                    migration.deleteData(forType: Signature.className())
                }
                if oldSchemaVersion < 20 {
                    migration.deleteData(forType: SearchHistory.className())
                }

                if oldSchemaVersion < 21 {
                    migration.enumerateObjects(ofType: Folder.className()) { oldObject, newObject in
                        newObject?["remoteId"] = oldObject?["_id"]
                    }
                }
            },
            objectTypes: [
                Folder.self,
                Thread.self,
                Message.self,
                Body.self,
                Attachment.self,
                Recipient.self,
                Draft.self,
                Signature.self,
                SearchHistory.self
            ]
        )
        backgroundRealm = BackgroundRealm(configuration: realmConfiguration)
    }

    public func getRealm() -> Realm {
        do {
            let realm = try Realm(configuration: realmConfiguration)
            realm.refresh()
            return realm
        } catch {
            // We can't recover from this error but at least we report it correctly on Sentry
            Logging.reportRealmOpeningError(error, realmConfiguration: realmConfiguration)
        }
    }

    /// Delete all mailbox data cache for user
    /// - Parameters:
    ///   - userId: User ID
    ///   - mailboxId: Mailbox ID (`nil` if all user mailboxes)
    public static func deleteUserMailbox(userId: Int, mailboxId: Int? = nil) {
        let files = (try? FileManager.default
            .contentsOfDirectory(at: MailboxManager.constants.rootDocumentsURL, includingPropertiesForKeys: nil))
        files?.forEach { file in
            if let matches = Regex(pattern: "(\\d+)-(\\d+).realm.*")?.firstMatch(in: file.lastPathComponent), matches.count > 2 {
                let fileUserId = matches[1]
                let fileMailboxId = matches[2]
                if Int(fileUserId) == userId && (mailboxId == nil || Int(fileMailboxId) == mailboxId) {
                    DDLogInfo("Deleting file: \(file.lastPathComponent)")
                    try? FileManager.default.removeItem(at: file)
                }
            }
        }
    }

    // MARK: - Utilities

    struct MessagePropertiesOptions: OptionSet {
        let rawValue: Int

        static let fullyDownloaded = MessagePropertiesOptions(rawValue: 1 << 0)
        static let body = MessagePropertiesOptions(rawValue: 1 << 1)
        static let attachments = MessagePropertiesOptions(rawValue: 1 << 2)
        static let localSafeDisplay = MessagePropertiesOptions(rawValue: 1 << 3)

        static let standard: MessagePropertiesOptions = [.fullyDownloaded, .body, .attachments, .localSafeDisplay]
    }

    func keepCacheAttributes(
        for message: Message,
        keepProperties: MessagePropertiesOptions,
        using realm: Realm? = nil
    ) {
        let realm = realm ?? getRealm()
        guard let savedMessage = realm.object(ofType: Message.self, forPrimaryKey: message.uid) else {
            logError(.missingMessage)
            return
        }
        message.inTrash = savedMessage.inTrash
        if keepProperties.contains(.fullyDownloaded) {
            message.fullyDownloaded = savedMessage.fullyDownloaded
        }
        if keepProperties.contains(.body), let body = savedMessage.body {
            message.body = Body(value: body)
        }
        if keepProperties.contains(.localSafeDisplay) {
            message.localSafeDisplay = savedMessage.localSafeDisplay
        }
        if keepProperties.contains(.attachments) {
            for attachment in savedMessage.attachments {
                message.attachments.append(Attachment(value: attachment.freeze()))
            }
        }
    }

    func keepCacheAttributes(
        for folder: Folder,
        using realm: Realm
    ) {
<<<<<<< HEAD
        guard let savedFolder = realm.object(ofType: Folder.self, forPrimaryKey: folder._id) else {
            logError(.missingFolder)
            return
        }
=======
        guard let savedFolder = realm.object(ofType: Folder.self, forPrimaryKey: folder.remoteId) else { return }
>>>>>>> f0a1e699
        folder.unreadCount = savedFolder.unreadCount
        folder.lastUpdate = savedFolder.lastUpdate
        folder.cursor = savedFolder.cursor
        folder.remainingOldMessagesToFetch = savedFolder.remainingOldMessagesToFetch
        folder.isHistoryComplete = savedFolder.isHistoryComplete
        folder.isExpanded = savedFolder.isExpanded
    }

    func getSubFolders(from folders: [Folder], oldResult: [Folder] = []) -> [Folder] {
        var result = oldResult
        for folder in folders {
            result.append(folder)
            if !folder.children.isEmpty {
                result.append(contentsOf: getSubFolders(from: Array(folder.children)))
            }
        }
        return result
    }

    public func hasUnreadMessages() -> Bool {
        let realm = getRealm()
        return realm.objects(Folder.self).contains { $0.unreadCount > 0 }
    }

    public func cleanRealm() {
        Task {
            await backgroundRealm.execute { realm in

                let folders = realm.objects(Folder.self)
                let threads = realm.objects(Thread.self)
                let messages = realm.objects(Message.self)

                try? realm.safeWrite {
                    realm.delete(threads)
                    realm.delete(messages)
                    for folder in folders {
                        folder.cursor = nil
                        folder.resetHistoryInfo()
                        folder.computeUnreadCount()
                    }
                }
            }
        }
    }
}

// MARK: - Equatable conformance

extension MailboxManager: Equatable {
    public static func == (lhs: MailboxManager, rhs: MailboxManager) -> Bool {
        return lhs.mailbox.id == rhs.mailbox.id
    }
}<|MERGE_RESOLUTION|>--- conflicted
+++ resolved
@@ -179,14 +179,10 @@
         for folder: Folder,
         using realm: Realm
     ) {
-<<<<<<< HEAD
-        guard let savedFolder = realm.object(ofType: Folder.self, forPrimaryKey: folder._id) else {
+        guard let savedFolder = realm.object(ofType: Folder.self, forPrimaryKey: folder.remoteId) else {
             logError(.missingFolder)
             return
         }
-=======
-        guard let savedFolder = realm.object(ofType: Folder.self, forPrimaryKey: folder.remoteId) else { return }
->>>>>>> f0a1e699
         folder.unreadCount = savedFolder.unreadCount
         folder.lastUpdate = savedFolder.lastUpdate
         folder.cursor = savedFolder.cursor

/*
 Infomaniak Mail - iOS App
 Copyright (C) 2022 Infomaniak Network SA

 This program is free software: you can redistribute it and/or modify
 it under the terms of the GNU General Public License as published by
 the Free Software Foundation, either version 3 of the License, or
 (at your option) any later version.

 This program is distributed in the hope that it will be useful,
 but WITHOUT ANY WARRANTY; without even the implied warranty of
 MERCHANTABILITY or FITNESS FOR A PARTICULAR PURPOSE. See the
 GNU General Public License for more details.

 You should have received a copy of the GNU General Public License
 along with this program. If not, see <http://www.gnu.org/licenses/>.
 */

import CocoaLumberjackSwift
import Foundation
import InfomaniakBugTracker
import InfomaniakCore
import InfomaniakCoreCommonUI
import InfomaniakDI
import InfomaniakLogin
import InfomaniakNotifications
import Nuke
import RealmSwift
import Sentry
import SwiftUI

extension InfomaniakCore.UserProfile: Identifiable {}

public final class AccountManager: RefreshTokenDelegate, ObservableObject {
    @LazyInjectService var networkLoginService: InfomaniakNetworkLoginable
    @LazyInjectService var tokenStore: TokenStore
    @LazyInjectService var bugTracker: BugTracker
    @LazyInjectService var notificationService: InfomaniakNotifications
    @LazyInjectService var matomo: MatomoUtils
    @LazyInjectService var mailboxInfosManager: MailboxInfosManager
    @LazyInjectService var featureFlagsManager: FeatureFlagsManageable

    private static let appIdentifierPrefix = Bundle.main.infoDictionary!["AppIdentifierPrefix"] as! String
    private static let group = "com.infomaniak.mail"

    public static let appGroup = "group." + group
    public static let accessGroup: String = AccountManager.appIdentifierPrefix + AccountManager.group

    @SendableProperty private var currentAccount: ApiToken?

    public var currentUserId: Int {
        didSet {
            UserDefaults.shared.currentMailUserId = currentUserId
            SentryDebug.setUserId(currentUserId)
            objectWillChange.send()
        }
    }

    public var currentMailboxId: Int {
        didSet {
            UserDefaults.shared.currentMailboxId = currentMailboxId
            objectWillChange.send()
        }
    }

    public var currentMailboxManager: MailboxManager? {
        if let currentMailboxManager = getMailboxManager(for: currentMailboxId, userId: currentUserId) {
            return currentMailboxManager
        } else if let newCurrentMailbox = mailboxInfosManager.getMailboxes(for: currentUserId)
            .sorted(by: { lhs, rhs in return lhs.isPrimary })
            .first(where: \.isAvailable) {
            setCurrentMailboxForCurrentAccount(mailbox: newCurrentMailbox)
            return getMailboxManager(for: newCurrentMailbox)
        } else {
            return nil
        }
    }

    /// Shorthand for `currentMailboxManager?.contactManager`
    public var currentContactManager: ContactManageable? {
        currentMailboxManager?.contactManager
    }

    public var currentApiFetcher: MailApiFetcher? {
        return apiFetchers[currentUserId]
    }

    public var accounts: [ApiToken] {
        return Array(tokenStore.getAllTokens().values)
    }

    public let userProfileStore = UserProfileStore()
    private let mailboxManagers = SendableDictionary<String, MailboxManager>()
    private let contactManagers = SendableDictionary<String, ContactManager>()
    private let apiFetchers = SendableDictionary<Int, MailApiFetcher>()

    /// Local error handling
    enum ErrorDomain: Error {
        case mailboxManagerMissing
        case mailboxFolderMissing
        case mailboxMissing
        case currentSubscriptionMissing
        case topicMismatch
        case missingAPIFetcher
        case failedToRemoveToken
        case failedToDeleteAPIToken(wrapping: Error)
    }

    public init() {
        currentMailboxId = UserDefaults.shared.currentMailboxId
        currentUserId = UserDefaults.shared.currentMailUserId

        if let account = account(for: currentUserId) ?? accounts.first {
            setCurrentAccount(account: account)

            switchToFirstValidMailboxManager()
        }
    }

    // MARK: - Mailbox

    public func getCurrentAccount() -> ApiToken? {
        return currentAccount
    }

    public func getCurrentUser() async -> InfomaniakCore.UserProfile? {
        return await userProfileStore.getUserProfile(id: currentUserId)
    }

    public func getMailboxManager(for mailbox: Mailbox) -> MailboxManager? {
        return getMailboxManager(for: mailbox.mailboxId, userId: mailbox.userId)
    }

    public func getMailboxManager(for mailboxId: Int, userId: Int) -> MailboxManager? {
        let objectId = MailboxInfosManager.getObjectId(mailboxId: mailboxId, userId: userId)

        if let mailboxManager = mailboxManagers[objectId] {
            return mailboxManager
        } else if account(for: userId) != nil,
                  let token = tokenStore.tokenFor(userId: userId),
                  let mailbox = mailboxInfosManager.getMailbox(id: mailboxId, userId: userId) {
            let apiFetcher = getApiFetcher(for: userId, token: token)
            let contactManager = getContactManager(for: userId, apiFetcher: apiFetcher)
            mailboxManagers[objectId] = MailboxManager(mailbox: mailbox,
                                                       apiFetcher: apiFetcher,
                                                       contactManager: contactManager)
            return mailboxManagers[objectId]
        } else {
            return nil
        }
    }

    public func getContactManager(for userId: Int, apiFetcher: MailApiFetcher) -> ContactManager {
        if let contactManager = contactManagers[String(userId)] {
            return contactManager
        } else {
            let contactManager = ContactManager(userId: userId, apiFetcher: apiFetcher)
            contactManagers[String(userId)] = contactManager
            return contactManager
        }
    }

    public func getApiFetcher(for userId: Int, token: ApiToken) -> MailApiFetcher {
        if let apiFetcher = apiFetchers[userId] {
            return apiFetcher
        } else {
            let apiFetcher = MailApiFetcher(token: token, delegate: self)
            apiFetchers[userId] = apiFetcher
            return apiFetcher
        }
    }

    public func didUpdateToken(newToken: ApiToken, oldToken: ApiToken) {
        SentryDebug.logTokenMigration(newToken: newToken, oldToken: oldToken)
        tokenStore.addToken(newToken: newToken)
    }

    public func didFailRefreshToken(_ token: ApiToken) {
        SentrySDK.capture(message: "Failed refreshing token") { scope in
            scope.setContext(
                value: ["User id": token.userId, "Expiration date": token.expirationDate?.timeIntervalSince1970 ?? "infinite"],
                key: "Token Infos"
            )
        }
        tokenStore.removeTokenFor(userId: token.userId)
        if let account = account(for: token.userId),
           account.userId == currentUserId {
            removeAccountFor(userId: account.userId)
            Task { @MainActor in
                NotificationsHelper.sendDisconnectedNotification()
            }
        }
    }

    public func createAndSetCurrentAccount(code: String, codeVerifier: String) async throws -> ApiToken {
        let token = try await networkLoginService.apiTokenUsing(code: code, codeVerifier: codeVerifier)
        SentryDebug.setUserId(token.userId)

        do {
            return try await createAndSetCurrentAccount(token: token)
        } catch {
            removeTokenAndAccountFor(userId: token.userId)
            throw error
        }
    }

    private func createAndSetCurrentAccount(token: ApiToken) async throws -> ApiToken {
        let apiFetcher = MailApiFetcher(token: token, delegate: self)
        let user = try await userProfileStore.updateUserProfile(with: apiFetcher)

        let mailboxesResponse = try await apiFetcher.mailboxes()
        guard !mailboxesResponse.isEmpty else {
            throw MailError.noMailbox
        }

        matomo.track(eventWithCategory: .userInfo, action: .data, name: "nbMailboxes", value: Float(mailboxesResponse.count))

        addAccount(token: token)

        try? await featureFlagsManager.fetchFlags()

        await fetchMailboxesMetadata(mailboxes: mailboxesResponse, apiFetcher: apiFetcher)

        await mailboxInfosManager.storeMailboxes(user: user, mailboxes: mailboxesResponse)
        if let mainMailbox = (mailboxesResponse.first(where: { $0.isPrimary }) ?? mailboxesResponse.first)?.freezeIfNeeded() {
            await notificationService.updateTopicsIfNeeded([mainMailbox.notificationTopicName], userApiFetcher: apiFetcher)
            let currentMailboxManager = getMailboxManager(for: mainMailbox)
            try? await currentMailboxManager?.refreshAllFolders()

            setCurrentAccount(account: token)
            setCurrentMailboxForCurrentAccount(mailbox: mainMailbox)
        }

        return token
    }

    public func updateUser(for account: ApiToken?) async throws {
        guard let account,
              let token = tokenStore.tokenFor(userId: account.userId) else {
            SentryDebug.captureNoTokenError(account: account)
            throw MailError.noToken
        }

        let apiFetcher = getApiFetcher(for: account.userId, token: token)
        let user = try await userProfileStore.updateUserProfile(with: apiFetcher)

        try? await featureFlagsManager.fetchFlags()

        let fetchedMailboxes = try await apiFetcher.mailboxes()
        guard !fetchedMailboxes.isEmpty else {
            removeAccountFor(userId: account.userId)
            throw MailError.noMailbox
        }

        await fetchMailboxesMetadata(mailboxes: fetchedMailboxes, apiFetcher: apiFetcher)

        let mailboxRemovedList = await mailboxInfosManager.storeMailboxes(user: user, mailboxes: fetchedMailboxes)
        mailboxManagers.removeAll()

        var switchedMailbox: Mailbox?
        for mailboxRemoved in mailboxRemovedList {
            if currentMailboxManager?.mailbox.mailboxId == mailboxRemoved.mailboxId {
                switchedMailbox = mailboxInfosManager.getMailboxes(for: account.userId).first
                setCurrentMailboxForCurrentAccount(mailbox: switchedMailbox!)
            }
            MailboxManager.deleteUserMailbox(userId: user.id, mailboxId: mailboxRemoved.mailboxId)
        }

        if currentMailboxManager?.mailbox.isAvailable == false {
            switchToFirstValidMailboxManager()
        }
    }

    private func fetchMailboxesMetadata(mailboxes: [Mailbox], apiFetcher: MailApiFetcher) async {
        await withTaskGroup(of: Void.self) { group in
            for mailbox in mailboxes where mailbox.isAvailable {
                group.addTask {
                    async let permissions = apiFetcher.permissions(mailbox: mailbox)
                    async let externalMailInfo = apiFetcher.externalMailFlag(mailbox: mailbox)

                    if mailbox.isLimited {
                        async let quotas = apiFetcher.quotas(mailbox: mailbox)
                        mailbox.quotas = try? await quotas
                    }

                    mailbox.permissions = try? await permissions
                    mailbox.externalMailInfo = try? await externalMailInfo
                }
            }

            await group.waitForAll()
        }
    }

<<<<<<< HEAD
=======
    public func loadAccounts() -> [Account] {
        var loadedAccounts = [Account]()
        if let groupDirectoryURL = FileManager.default
            .containerURL(forSecurityApplicationGroupIdentifier: AccountManager.appGroup)?
            .appendingPathComponent("preferences", isDirectory: true) {
            let decoder = JSONDecoder()
            do {
                let data = try Data(contentsOf: groupDirectoryURL.appendingPathComponent("accounts.json"))
                let savedAccounts = try decoder.decode([Account].self, from: data)
                loadedAccounts = savedAccounts
            } catch {
                logError(.failedToLoadAccounts(wrapping: error))
                Logger.general.error("Error loading accounts \(error)")
            }
        }
        return loadedAccounts
    }

    public func saveAccounts() {
        if let groupDirectoryURL = FileManager.default
            .containerURL(forSecurityApplicationGroupIdentifier: AccountManager.appGroup)?
            .appendingPathComponent("preferences/", isDirectory: true) {
            let encoder = JSONEncoder()
            if let data = try? encoder.encode(accounts.values) {
                do {
                    try FileManager.default.createDirectory(atPath: groupDirectoryURL.path, withIntermediateDirectories: true)
                    try data.write(to: groupDirectoryURL.appendingPathComponent("accounts.json"))
                } catch {
                    logError(.failedToSaveAccounts(wrapping: error))
                    Logger.general.error("Error saving accounts \(error)")
                }
            }
        }
    }

>>>>>>> 4a18341e
    public func switchToFirstValidMailboxManager() {
        // Current mailbox is valid
        if let firstValidMailboxManager = currentMailboxManager,
           !firstValidMailboxManager.mailbox.isLocked && firstValidMailboxManager.mailbox.isPasswordValid {
            return
        }

        // At least one mailbox is valid
        let mailboxes = mailboxInfosManager.getMailboxes(for: currentUserId)
        if let firstValidMailbox = mailboxes.first(where: { !$0.isLocked && $0.isPasswordValid && $0.userId == currentUserId }) {
            switchMailbox(newMailbox: firstValidMailbox)
            return
        }

        // No valid mailbox for current user
        currentMailboxId = 0
    }

    public func switchAccount(newUserId: Int) {
        guard let newAccount = accounts.first(where: { $0.userId == newUserId }) else { return }
        setCurrentAccount(account: newAccount)
        let mailboxes = mailboxInfosManager.getMailboxes(for: newUserId)
        if let defaultMailbox = (mailboxes.first(where: \.isPrimary) ?? mailboxes.first) {
            setCurrentMailboxForCurrentAccount(mailbox: defaultMailbox)
        }
    }

    public func switchMailbox(newMailbox: Mailbox) {
        Task {
            self.setCurrentMailboxForCurrentAccount(mailbox: newMailbox, refresh: false)
            SentryDebug.switchMailboxBreadcrumb(mailboxObjectId: newMailbox.objectId)

            guard let mailboxManager = getMailboxManager(for: newMailbox) else {
                logError(.mailboxManagerMissing)
                return
            }

            guard mailboxManager.getFolder(with: .inbox)?.cursor == nil else {
                logError(.mailboxFolderMissing)
                return
            }

            let notificationTopicName = newMailbox.notificationTopicName
            let currentSubscription = await notificationService.subscriptionForUser(id: currentUserId)
            guard let currentTopics = currentSubscription?.topics else {
                logError(.currentSubscriptionMissing)
                return
            }

            guard !currentTopics.contains(notificationTopicName) else {
                logError(.topicMismatch)
                return
            }

            let updatedTopics = currentTopics + [notificationTopicName]
            await notificationService.updateTopicsIfNeeded(updatedTopics, userApiFetcher: mailboxManager.apiFetcher)
        }
    }

    public func addMailbox(mail: String, password: String) async throws {
        guard let apiFetcher = currentApiFetcher else {
            logError(.missingAPIFetcher)
            return
        }

        try await apiFetcher.addMailbox(mail: mail, password: password)
        try await updateUser(for: currentAccount)

        let mailboxes = mailboxInfosManager.getMailboxes(for: currentUserId)
        guard let addedMailbox = mailboxes.first(where: { $0.email == mail }) else {
            logError(.mailboxMissing)
            return
        }

        matomo.track(eventWithCategory: .account, name: "addMailboxConfirm")
        switchMailbox(newMailbox: addedMailbox)
    }

    public func updateMailboxPassword(mailbox: Mailbox, password: String) async throws {
        guard let apiFetcher = currentApiFetcher else {
            logError(.missingAPIFetcher)
            return
        }

        try await apiFetcher.updateMailboxPassword(mailbox: mailbox, password: password)
        try await updateUser(for: currentAccount)
    }

    public func askMailboxPassword(mailbox: Mailbox) async throws {
        guard let apiFetcher = currentApiFetcher else {
            logError(.missingAPIFetcher)
            return
        }
        try await apiFetcher.askMailboxPassword(mailbox: mailbox)
    }

    public func detachMailbox(mailbox: Mailbox) async throws {
        guard let apiFetcher = currentApiFetcher else {
            logError(.missingAPIFetcher)
            return
        }
        _ = try await apiFetcher.detachMailbox(mailbox: mailbox)
        try await updateUser(for: currentAccount)
    }

    public func setCurrentAccount(account: ApiToken) {
        currentAccount = account
        currentUserId = account.userId
        if !Bundle.main.isExtension {
            matomo.connectUser(userId: "\(currentUserId)")
        }
    }

    public func setCurrentMailboxForCurrentAccount(mailbox: Mailbox, refresh: Bool = true) {
        currentMailboxId = mailbox.mailboxId
        if refresh {
            _ = getMailboxManager(for: mailbox)
        }
    }

    public func addAccount(token: ApiToken) {
        if accounts.contains(where: { $0.userId == token.userId }) {
            removeAccountFor(userId: token.userId)
        }
        tokenStore.addToken(newToken: token)
    }

    public func removeAccountFor(userId: Int) {
        if currentAccount?.userId == userId {
            currentAccount = nil
            currentMailboxId = 0
            currentUserId = 0
        }
        MailboxManager.deleteUserMailbox(userId: userId)
        ContactManager.deleteUserContacts(userId: userId)
        mailboxInfosManager.removeMailboxesFor(userId: userId)
        mailboxManagers.removeAll()
        contactManagers.removeAll()
        apiFetchers.removeAll()
    }

    public func removeTokenAndAccountFor(userId: Int) {
        let removedToken = tokenStore.removeTokenFor(userId: userId)
        removeAccountFor(userId: userId)

        guard let removedToken else {
            logError(.failedToRemoveToken)
            return
        }

        networkLoginService.deleteApiToken(token: removedToken) { result in
            guard case .failure(let error) = result else { return }
            self.logError(.failedToDeleteAPIToken(wrapping: error))
            Logger.general.error("Failed to delete api token: \(error.localizedDescription)")
        }
    }

    public func account(for userId: Int) -> ApiToken? {
        return accounts.first { $0.userId == userId }
    }

    public func enableBugTrackerIfAvailable() async {
        if let currentUser = await userProfileStore.getUserProfile(id: currentUserId),
           let token = tokenStore.tokenFor(userId: currentUser.id),
           currentUser.isStaff == true {
            bugTracker.activateOnScreenshot()
            let apiFetcher = getApiFetcher(for: currentUser.id, token: token)
            bugTracker.configure(with: apiFetcher)
        } else {
            bugTracker.stopActivatingOnScreenshot()
        }
    }

    public func updateConversationSettings() {
        for account in accounts {
            for mailbox in mailboxInfosManager.getMailboxes(for: account.userId) {
                if let mailboxManager = getMailboxManager(for: mailbox) {
                    mailboxManager.cleanRealm()
                }
            }
        }
    }
}<|MERGE_RESOLUTION|>--- conflicted
+++ resolved
@@ -292,44 +292,6 @@
         }
     }
 
-<<<<<<< HEAD
-=======
-    public func loadAccounts() -> [Account] {
-        var loadedAccounts = [Account]()
-        if let groupDirectoryURL = FileManager.default
-            .containerURL(forSecurityApplicationGroupIdentifier: AccountManager.appGroup)?
-            .appendingPathComponent("preferences", isDirectory: true) {
-            let decoder = JSONDecoder()
-            do {
-                let data = try Data(contentsOf: groupDirectoryURL.appendingPathComponent("accounts.json"))
-                let savedAccounts = try decoder.decode([Account].self, from: data)
-                loadedAccounts = savedAccounts
-            } catch {
-                logError(.failedToLoadAccounts(wrapping: error))
-                Logger.general.error("Error loading accounts \(error)")
-            }
-        }
-        return loadedAccounts
-    }
-
-    public func saveAccounts() {
-        if let groupDirectoryURL = FileManager.default
-            .containerURL(forSecurityApplicationGroupIdentifier: AccountManager.appGroup)?
-            .appendingPathComponent("preferences/", isDirectory: true) {
-            let encoder = JSONEncoder()
-            if let data = try? encoder.encode(accounts.values) {
-                do {
-                    try FileManager.default.createDirectory(atPath: groupDirectoryURL.path, withIntermediateDirectories: true)
-                    try data.write(to: groupDirectoryURL.appendingPathComponent("accounts.json"))
-                } catch {
-                    logError(.failedToSaveAccounts(wrapping: error))
-                    Logger.general.error("Error saving accounts \(error)")
-                }
-            }
-        }
-    }
-
->>>>>>> 4a18341e
     public func switchToFirstValidMailboxManager() {
         // Current mailbox is valid
         if let firstValidMailboxManager = currentMailboxManager,

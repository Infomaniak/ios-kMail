--- conflicted
+++ resolved
@@ -25,7 +25,7 @@
     ///   - string: input string to match against email and name
     ///   - fetchLimit: limit the query by default to limit memory footprint
     /// - Returns: The collection of matching contacts.
-    func contacts(matching string: String, fetchLimit: Int?) -> [MergedContact]
+    func frozenContacts(matching string: String, fetchLimit: Int?) -> [MergedContact]
     func getContact(for recipient: Recipient, realm: Realm?) -> MergedContact?
     func addressBook(with id: Int) -> AddressBook?
     func addContact(recipient: Recipient) async throws
@@ -38,16 +38,12 @@
     /// Making sure, that by default, we do not overflow memory with too much contacts
     private static let contactFetchLimit = 120
 
-<<<<<<< HEAD
     /// Case and diacritic insensitive search for a `MergedContact`
     /// - Parameters:
     ///   - string: input string to match against email and name
     ///   - fetchLimit: limit the query by default to limit memory footprint
     /// - Returns: The collection of matching contacts. Frozen.
-    func frozenContacts(matching string: String, fetchLimit: Int? = nil) -> [MergedContact] {
-=======
-    func contacts(matching string: String, fetchLimit: Int?) -> [MergedContact] {
->>>>>>> 7a56c0ee
+    func frozenContacts(matching string: String, fetchLimit: Int?) -> [MergedContact] {
         let realm = getRealm()
         let lazyResults = realm
             .objects(MergedContact.self)

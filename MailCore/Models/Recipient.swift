--- conflicted
+++ resolved
@@ -110,42 +110,15 @@
     }
 }
 
-<<<<<<< HEAD
 extension Recipient: AvatarDisplayable {
     public var avatarImageRequest: ImageRequest? {
         guard !isCurrentUser else {
             return AccountManager.instance.currentAccount.user.avatarImageRequest
-=======
-    public var avatarImage: Image? {
-        get async {
-            if isCurrentUser && isMe {
-                return await AccountManager.instance.currentAccount.user.avatarImage
-            } else if let contact = contact,
-                      contact.hasAvatar,
-                      let avatarImage = await contact.avatarImage {
-                return avatarImage
-            } else {
-                return nil
-            }
->>>>>>> dd41bc45
         }
         return contact?.avatarImageRequest
     }
 
-<<<<<<< HEAD
     public var initialsBackgroundColor: UIColor {
         color
-=======
-    public var cachedAvatarImage: Image? {
-        if isCurrentUser && isMe {
-            return AccountManager.instance.currentAccount.user.cachedAvatarImage
-        } else if let contact = contact,
-                  contact.hasAvatar,
-                  let avatarImage = contact.cachedAvatarImage {
-            return avatarImage
-        } else {
-            return nil
-        }
->>>>>>> dd41bc45
     }
 }
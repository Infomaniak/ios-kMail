--- conflicted
+++ resolved
@@ -70,13 +70,8 @@
                 MailUpdateRequiredView { dismissHandler(()) }
             } else if let mailboxManager = accountManager.currentMailboxManager {
                 ComposeMessageIntentView(
-<<<<<<< HEAD
                     composeMessageIntent: .new(fromExtension: true),
                     textAttachment: textAttachment,
-=======
-                    composeMessageIntent: .new(originMailboxManager: mailboxManager),
-                    textAttachments: textAttachments,
->>>>>>> f7abe0dc
                     attachments: attachments
                 )
                 .environmentObject(mailboxManager)

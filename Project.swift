/*
 Infomaniak Mail - iOS App
 Copyright (C) 2022 Infomaniak Network SA

 This program is free software: you can redistribute it and/or modify
 it under the terms of the GNU General Public License as published by
 the Free Software Foundation, either version 3 of the License, or
 (at your option) any later version.

 This program is distributed in the hope that it will be useful,
 but WITHOUT ANY WARRANTY; without even the implied warranty of
 MERCHANTABILITY or FITNESS FOR A PARTICULAR PURPOSE.  See the
 GNU General Public License for more details.

 You should have received a copy of the GNU General Public License
 along with this program.  If not, see <http://www.gnu.org/licenses/>.
 */

import Foundation
import ProjectDescription

let deploymentTarget = DeploymentTarget.iOS(targetVersion: "15.0", devices: [.iphone, .ipad])
let baseSettings = SettingsDictionary()
    .currentProjectVersion("1")
    .marketingVersion("1.0.0")
    .automaticCodeSigning(devTeam: "864VDCS2QY")

let project = Project(name: "Mail",
                      packages: [
                          .package(url: "https://github.com/Infomaniak/ios-login", .upToNextMajor(from: "4.0.0")),
                          .package(url: "https://github.com/Infomaniak/ios-dependency-injection", .upToNextMajor(from: "1.1.6")),
                          .package(url: "https://github.com/Infomaniak/ios-core", .revision("1e462dc93f8fba7fb3fb9d7b6106e23fab7b62c5")),
                          .package(url: "https://github.com/Infomaniak/ios-core-ui", .upToNextMajor(from: "2.3.0")),
                          .package(url: "https://github.com/Infomaniak/ios-notifications", .upToNextMajor(from: "2.0.1")),
                          .package(url: "https://github.com/Infomaniak/ios-create-account", .upToNextMajor(from: "1.1.0")),
                          .package(url: "https://github.com/Infomaniak/ios-bug-tracker", .upToNextMajor(from: "2.0.0")),
                          .package(url: "https://github.com/ProxymanApp/atlantis", .upToNextMajor(from: "1.21.0")),
                          .package(url: "https://github.com/Alamofire/Alamofire", .upToNextMajor(from: "5.2.2")),
                          .package(url: "https://github.com/CocoaLumberjack/CocoaLumberjack", .upToNextMajor(from: "3.7.0")),
                          .package(url: "https://github.com/realm/realm-swift", .upToNextMajor(from: "10.38.0")),
                          .package(url: "https://github.com/flowbe/SwiftRegex", .upToNextMajor(from: "1.0.0")),
                          .package(url: "https://github.com/matomo-org/matomo-sdk-ios", .upToNextMajor(from: "7.5.1")),
                          .package(url: "https://github.com/siteline/SwiftUI-Introspect", .upToNextMajor(from: "0.1.4")),
                          .package(url: "https://github.com/Ambrdctr/SQRichTextEditor", .branch("master")),
                          .package(url: "https://github.com/markiv/SwiftUI-Shimmer", .upToNextMajor(from: "1.0.1")),
                          .package(url: "https://github.com/dkk/WrappingHStack", .upToNextMajor(from: "2.0.0")),
                          .package(url: "https://github.com/SCENEE/FloatingPanel", .upToNextMajor(from: "2.0.0")),
                          .package(url: "https://github.com/kean/Nuke", .upToNextMajor(from: "12.0.0")),
                          .package(url: "https://github.com/airbnb/lottie-ios", .exact("3.5.0")),
                          .package(url: "https://github.com/scinfu/SwiftSoup", .upToNextMajor(from: "2.5.3")),
<<<<<<< HEAD
                          .package(url: "https://github.com/shaps80/SwiftUIBackports", .upToNextMajor(from: "1.15.1"))
=======
                          .package(url: "https://github.com/johnpatrickmorgan/NavigationBackport", .upToNextMajor(from: "0.7.2")),
                          .package(url: "https://github.com/aheze/Popovers", .upToNextMajor(from: "1.3.2"))
>>>>>>> 8a547ce7
                      ],
                      targets: [
                          Target(name: "Mail",
                                 platform: .iOS,
                                 product: .app,
                                 bundleId: "com.infomaniak.mail",
                                 deploymentTarget: deploymentTarget,
                                 infoPlist: "Mail/Info.plist",
                                 sources: "Mail/**",
                                 resources: [
                                     "Mail/**/*.storyboard",
                                     "MailResources/**/*.xcassets",
                                     "MailResources/**/*.strings",
                                     "MailResources/**/*.stringsdict",
                                     "MailResources/**/*.json",
                                     "MailResources/**/*.css"
                                 ],
                                 entitlements: "MailResources/Mail.entitlements",
                                 scripts: [
                                     .post(path: "scripts/lint.sh", name: "Swiftlint")
                                 ],
                                 dependencies: [
                                     .target(name: "MailCore"),
                                     .target(name: "MailNotificationServiceExtension"),
                                     .package(product: "Introspect"),
                                     .package(product: "SQRichTextEditor"),
                                     .package(product: "Shimmer"),
                                     .package(product: "WrappingHStack"),
                                     .package(product: "FloatingPanel"),
                                     .package(product: "Lottie"),
<<<<<<< HEAD
                                     .package(product: "SwiftUIBackports")
=======
                                     .package(product: "NavigationBackport"),
                                     .package(product: "Popovers")
>>>>>>> 8a547ce7
                                 ],
                                 settings: .settings(base: baseSettings),
                                 environment: ["hostname": "\(ProcessInfo.processInfo.hostName)."]),
                          Target(name: "MailTests",
                                 platform: .iOS,
                                 product: .unitTests,
                                 bundleId: "com.infomaniak.mail.tests",
                                 infoPlist: "MailTests/Info.plist",
                                 sources: "MailTests/**",
                                 dependencies: [
                                     .target(name: "Mail")
                                 ]),
                          Target(
                              name: "MailUITests",
                              platform: .iOS,
                              product: .uiTests,
                              bundleId: "com.infomaniak.mail.uitests",
                              infoPlist: "MailTests/Info.plist",
                              sources: "MailUITests/**",
                              dependencies: [
                                  .target(name: "Mail")
                              ]
                          ),
                          Target(
                              name: "MailNotificationServiceExtension",
                              platform: .iOS,
                              product: .appExtension,
                              bundleId: "com.infomaniak.mail.NotificationServiceExtension",
                              deploymentTarget: deploymentTarget,
                              infoPlist: .extendingDefault(with: [
                                  "AppIdentifierPrefix": "$(AppIdentifierPrefix)",
                                  "CFBundleDisplayName": "$(PRODUCT_NAME)",
                                  "CFBundleShortVersionString": "$(MARKETING_VERSION)",
                                  "CFBundleVersion": "$(CURRENT_PROJECT_VERSION)",
                                  "NSExtension": [
                                      "NSExtensionPointIdentifier": "com.apple.usernotifications.service",
                                      "NSExtensionPrincipalClass": "$(PRODUCT_MODULE_NAME).NotificationService"
                                  ]
                              ]),
                              sources: "MailNotificationServiceExtension/**",
                              entitlements: "MailResources/Mail.entitlements",
                              dependencies: [
                                  .target(name: "MailCore")
                              ],
                              settings: .settings(base: baseSettings)
                          ),
                          Target(
                              name: "MailResources",
                              platform: .iOS,
                              product: .staticLibrary,
                              bundleId: "com.infomaniak.mail.resources",
                              deploymentTarget: deploymentTarget,
                              infoPlist: .default,
                              resources: [
                                  "MailResources/**/*.xcassets",
                                  "MailResources/**/*.strings",
                                  "MailResources/**/*.stringsdict",
                                  "MailResources/**/*.json",
                                  "MailResources/**/*.css"
                              ],
                              settings: .settings(base: baseSettings)
                          ),
                          Target(
                              name: "MailCore",
                              platform: .iOS,
                              product: .framework,
                              bundleId: "com.infomaniak.mail.core",
                              deploymentTarget: deploymentTarget,
                              infoPlist: "MailCore/Info.plist",
                              sources: "MailCore/**",
                              dependencies: [
                                  .target(name: "MailResources"),
                                  .package(product: "Alamofire"),
                                  .package(product: "Atlantis"),
                                  .package(product: "InfomaniakCore"),
                                  .package(product: "InfomaniakCoreUI"),
                                  .package(product: "InfomaniakLogin"),
                                  .package(product: "InfomaniakDI"),
                                  .package(product: "InfomaniakNotifications"),
                                  .package(product: "InfomaniakBugTracker"),
                                  .package(product: "InfomaniakCreateAccount"),
                                  .package(product: "CocoaLumberjackSwift"),
                                  .package(product: "RealmSwift"),
                                  .package(product: "SwiftRegex"),
                                  .package(product: "Nuke"),
                                  .package(product: "NukeUI"),
                                  .package(product: "SwiftSoup")
                              ],
                              settings: .settings(base: baseSettings)
                          )
                      ],
                      fileHeaderTemplate: .file("file-header-template.txt"))<|MERGE_RESOLUTION|>--- conflicted
+++ resolved
@@ -48,12 +48,9 @@
                           .package(url: "https://github.com/kean/Nuke", .upToNextMajor(from: "12.0.0")),
                           .package(url: "https://github.com/airbnb/lottie-ios", .exact("3.5.0")),
                           .package(url: "https://github.com/scinfu/SwiftSoup", .upToNextMajor(from: "2.5.3")),
-<<<<<<< HEAD
+                          .package(url: "https://github.com/johnpatrickmorgan/NavigationBackport", .upToNextMajor(from: "0.7.2")),
+                          .package(url: "https://github.com/aheze/Popovers", .upToNextMajor(from: "1.3.2")),
                           .package(url: "https://github.com/shaps80/SwiftUIBackports", .upToNextMajor(from: "1.15.1"))
-=======
-                          .package(url: "https://github.com/johnpatrickmorgan/NavigationBackport", .upToNextMajor(from: "0.7.2")),
-                          .package(url: "https://github.com/aheze/Popovers", .upToNextMajor(from: "1.3.2"))
->>>>>>> 8a547ce7
                       ],
                       targets: [
                           Target(name: "Mail",
@@ -84,12 +81,9 @@
                                      .package(product: "WrappingHStack"),
                                      .package(product: "FloatingPanel"),
                                      .package(product: "Lottie"),
-<<<<<<< HEAD
+                                     .package(product: "NavigationBackport"),
+                                     .package(product: "Popovers"),
                                      .package(product: "SwiftUIBackports")
-=======
-                                     .package(product: "NavigationBackport"),
-                                     .package(product: "Popovers")
->>>>>>> 8a547ce7
                                  ],
                                  settings: .settings(base: baseSettings),
                                  environment: ["hostname": "\(ProcessInfo.processInfo.hostName)."]),

/*
 Infomaniak Mail - iOS App
 Copyright (C) 2022 Infomaniak Network SA

 This program is free software: you can redistribute it and/or modify
 it under the terms of the GNU General Public License as published by
 the Free Software Foundation, either version 3 of the License, or
 (at your option) any later version.

 This program is distributed in the hope that it will be useful,
 but WITHOUT ANY WARRANTY; without even the implied warranty of
 MERCHANTABILITY or FITNESS FOR A PARTICULAR PURPOSE.  See the
 GNU General Public License for more details.

 You should have received a copy of the GNU General Public License
 along with this program.  If not, see <http://www.gnu.org/licenses/>.
 */

import Foundation
import ProjectDescription
import ProjectDescriptionHelpers

let project = Project(name: "Mail",
                      packages: [
<<<<<<< HEAD
                          .package(url: "https://github.com/Infomaniak/ios-login", .upToNextMajor(from: "5.0.0")),
                          .package(url: "https://github.com/Infomaniak/ios-dependency-injection", .upToNextMajor(from: "2.0.0")),
                          .package(
                              url: "https://github.com/Infomaniak/ios-core",
                              .revision("1ec38915366434b250a50573be12568f022f255e")
=======
                          .package(url: "https://github.com/apple/swift-algorithms", .upToNextMajor(from: "1.2.0")),
                          .package(url: "https://github.com/Infomaniak/ios-login", .upToNextMajor(from: "4.0.0")),
                          .package(url: "https://github.com/Infomaniak/ios-dependency-injection", .upToNextMajor(from: "1.1.11")),
                          .package(url: "https://github.com/Infomaniak/swift-concurrency", .upToNextMajor(from: "0.0.4")),
                          .package(
                              url: "https://github.com/Infomaniak/ios-core",
                              .revision("13d80f170cfaec89dd35728aed7ea22b5fce7b82")
>>>>>>> 88a7ec2b
                          ),
                          .package(url: "https://github.com/Infomaniak/ios-core-ui", .upToNextMajor(from: "3.0.0")),
                          .package(url: "https://github.com/Infomaniak/ios-notifications", .upToNextMajor(from: "3.0.0")),
                          .package(url: "https://github.com/Infomaniak/ios-create-account", .upToNextMajor(from: "2.0.0")),
                          .package(url: "https://github.com/Infomaniak/ios-bug-tracker", .upToNextMajor(from: "2.0.0")),
                          .package(url: "https://github.com/Infomaniak/SQRichTextEditor", .upToNextMajor(from: "1.1.1")),
                          .package(url: "https://github.com/Infomaniak/SwiftSoup", .upToNextMajor(from: "1.1.0")),
                          .package(url: "https://github.com/Infomaniak/ios-version-checker", .upToNextMajor(from: "1.0.1")),
                          .package(url: "https://github.com/ProxymanApp/atlantis", .upToNextMajor(from: "1.21.0")),
                          .package(url: "https://github.com/Alamofire/Alamofire", .upToNextMajor(from: "5.2.2")),
                          .package(url: "https://github.com/CocoaLumberjack/CocoaLumberjack", .upToNextMajor(from: "3.7.0")),
                          .package(url: "https://github.com/realm/realm-swift", .upToNextMajor(from: "10.41.0")),
                          .package(url: "https://github.com/flowbe/SwiftRegex", .upToNextMajor(from: "1.0.0")),
                          .package(url: "https://github.com/matomo-org/matomo-sdk-ios", .upToNextMajor(from: "7.5.1")),
                          .package(url: "https://github.com/siteline/SwiftUI-Introspect", .upToNextMajor(from: "1.0.0")),
                          .package(url: "https://github.com/markiv/SwiftUI-Shimmer", .upToNextMajor(from: "1.0.1")),
                          .package(url: "https://github.com/dkk/WrappingHStack", .upToNextMajor(from: "2.0.0")),
                          .package(url: "https://github.com/kean/Nuke", .upToNextMajor(from: "12.1.3")),
                          .package(url: "https://github.com/airbnb/lottie-ios", .exact("3.5.0")),
                          .package(url: "https://github.com/johnpatrickmorgan/NavigationBackport", .upToNextMajor(from: "0.8.1")),
                          .package(url: "https://github.com/aheze/Popovers", .upToNextMajor(from: "1.3.2")),
                          .package(url: "https://github.com/shaps80/SwiftUIBackports", .upToNextMajor(from: "1.15.1")),
                          .package(url: "https://github.com/httpswift/swifter", .upToNextMajor(from: "1.5.0"))
                      ],
                      targets: [
                          Target(name: "Mail",
                                 platform: .iOS,
                                 product: .app,
                                 bundleId: "com.infomaniak.mail",
                                 deploymentTarget: Constants.deploymentTarget,
                                 infoPlist: "Mail/Info.plist",
                                 sources: "Mail/**",
                                 resources: [
                                     "Mail/**/*.storyboard",
                                     "MailResources/**/*.xcassets",
                                     "MailResources/**/*.strings",
                                     "MailResources/**/*.stringsdict",
                                     "MailResources/**/*.json",
                                     "MailResources/**/*.css",
                                     "MailResources/**/*.js",
                                     "MailResources/**/*.html"
                                 ],
                                 entitlements: "MailResources/Mail.entitlements",
                                 scripts: [Constants.swiftlintScript],
                                 dependencies: [
                                     .target(name: "MailCore"),
                                     .target(name: "MailNotificationServiceExtension"),
                                     .target(name: "MailShareExtension"),
                                     .target(name: "MailAppIntentsExtension"),
                                     .package(product: "SwiftUIIntrospect-Static"),
                                     .package(product: "SQRichTextEditor"),
                                     .package(product: "Shimmer"),
                                     .package(product: "WrappingHStack"),
                                     .package(product: "Lottie"),
                                     .package(product: "NavigationBackport"),
                                     .package(product: "Popovers"),
                                     .package(product: "SwiftUIBackports")
                                 ],
                                 settings: .settings(base: Constants.baseSettings),
                                 environment: ["hostname": "\(ProcessInfo.processInfo.hostName)."]),
                          Target(name: "MailTests",
                                 platform: .iOS,
                                 product: .unitTests,
                                 bundleId: "com.infomaniak.mail.tests",
                                 infoPlist: "MailTests/Info.plist",
                                 sources: "MailTests/**",
                                 dependencies: [
                                     .target(name: "Mail")
                                 ],
                                 settings: .settings(base: Constants.testSettings)),
                          Target(name: "MailUITests",
                                 platform: .iOS,
                                 product: .uiTests,
                                 bundleId: "com.infomaniak.mail.uitests",
                                 infoPlist: "MailTests/Info.plist",
                                 sources: "MailUITests/**",
                                 dependencies: [
                                     .target(name: "Mail")
                                 ],
                                 settings: .settings(base: Constants.testSettings)),
                          Target(name: "MailShareExtension",
                                 platform: .iOS,
                                 product: .appExtension,
                                 bundleId: "com.infomaniak.mail.ShareExtension",
                                 deploymentTarget: Constants.deploymentTarget,
                                 infoPlist: .file(path: "MailShareExtension/Info.plist"),
                                 sources: ["MailShareExtension/**",
                                           "Mail/Views/**",
                                           "Mail/Components/**",
                                           "Mail/Helpers/**",
                                           "Mail/Utils/**",
                                           "Mail/Views/**",
                                           "Mail/Proxy/Protocols/**"],
                                 resources: [
                                     "MailShareExtension/Base.lproj/MainInterface.storyboard",
                                     "Mail/**/*.storyboard",
                                     "MailResources/**/*.xcassets",
                                     "MailResources/**/*.strings",
                                     "MailResources/**/*.stringsdict",
                                     "MailResources/**/*.json",
                                     "MailResources/**/*.css",
                                     "MailResources/**/*.js"
                                 ],
                                 entitlements: "MailShareExtension/ShareExtension.entitlements",
                                 scripts: [Constants.swiftlintScript],
                                 dependencies: [
                                     .target(name: "MailCore"),
                                     .package(product: "SwiftUIIntrospect-Static"),
                                     .package(product: "SQRichTextEditor"),
                                     .package(product: "Shimmer"),
                                     .package(product: "WrappingHStack"),
                                     .package(product: "Lottie"),
                                     .package(product: "NavigationBackport"),
                                     .package(product: "Popovers"),
                                     .package(product: "SwiftUIBackports")
                                 ],
                                 settings: .settings(base: Constants.baseSettings)),
                          Target(name: "MailNotificationServiceExtension",
                                 platform: .iOS,
                                 product: .appExtension,
                                 bundleId: "com.infomaniak.mail.NotificationServiceExtension",
                                 deploymentTarget: Constants.deploymentTarget,
                                 infoPlist: .extendingDefault(with: [
                                     "AppIdentifierPrefix": "$(AppIdentifierPrefix)",
                                     "CFBundleDisplayName": "$(PRODUCT_NAME)",
                                     "CFBundleShortVersionString": "$(MARKETING_VERSION)",
                                     "CFBundleVersion": "$(CURRENT_PROJECT_VERSION)",
                                     "NSExtension": [
                                         "NSExtensionPointIdentifier": "com.apple.usernotifications.service",
                                         "NSExtensionPrincipalClass": "$(PRODUCT_MODULE_NAME).NotificationService"
                                     ]
                                 ]),
                                 sources: "MailNotificationServiceExtension/**",
                                 entitlements: "MailResources/Mail.entitlements",
                                 dependencies: [
                                     .target(name: "MailCore")
                                 ],
                                 settings: .settings(base: Constants.baseSettings)),
                          Target(name: "MailAppIntentsExtension",
                                 platform: .iOS,
                                 product: .extensionKitExtension,
                                 bundleId: "com.infomaniak.mail.MailAppIntentsExtension",
                                 deploymentTarget: Constants.appIntentsDeploymentTarget,
                                 infoPlist: .extendingDefault(with: [
                                    "AppIdentifierPrefix": "$(AppIdentifierPrefix)",
                                    "CFBundleDisplayName": "$(PRODUCT_NAME)",
                                    "CFBundleShortVersionString": "$(MARKETING_VERSION)",
                                    "CFBundleVersion": "$(CURRENT_PROJECT_VERSION)",
                                    "EXAppExtensionAttributes": [
                                        "EXExtensionPointIdentifier": "com.apple.appintents-extension"
                                    ]
                                 ]),
                                 sources: "MailAppIntentsExtension/**",
                                 resources: [
                                    "MailResources/**/*.strings",
                                    "MailResources/**/*.stringsdict",
                                 ],
                                 entitlements: "MailResources/Mail.entitlements",
                                 dependencies: [
                                    .target(name: "MailCore")
                                 ],
                                 settings: .settings(base: Constants.baseSettings)),
                          Target(name: "MailResources",
                                 platform: .iOS,
                                 product: .staticLibrary,
                                 bundleId: "com.infomaniak.mail.resources",
                                 deploymentTarget: Constants.deploymentTarget,
                                 infoPlist: .default,
                                 resources: [
                                     "MailResources/**/*.xcassets",
                                     "MailResources/**/*.strings",
                                     "MailResources/**/*.stringsdict",
                                     "MailResources/**/*.json",
                                     "MailResources/**/*.css",
                                     "MailResources/**/*.js"
                                 ],
                                 settings: .settings(base: Constants.baseSettings)),
                          Target(name: "MailCore",
                                 platform: .iOS,
                                 product: .framework,
                                 bundleId: "com.infomaniak.mail.core",
                                 deploymentTarget: Constants.deploymentTarget,
                                 infoPlist: "MailCore/Info.plist",
                                 sources: "MailCore/**",
                                 dependencies: [
                                     .target(name: "MailResources"),
                                     .package(product: "Algorithms"),
                                     .package(product: "Alamofire"),
                                     .package(product: "Atlantis"),
                                     .package(product: "InfomaniakCore"),
                                     .package(product: "InfomaniakCoreUI"),
                                     .package(product: "InfomaniakLogin"),
                                     .package(product: "InfomaniakDI"),
                                     .package(product: "InfomaniakConcurrency"),
                                     .package(product: "InfomaniakNotifications"),
                                     .package(product: "InfomaniakBugTracker"),
                                     .package(product: "InfomaniakCreateAccount"),
                                     .package(product: "CocoaLumberjackSwift"),
                                     .package(product: "RealmSwift"),
                                     .package(product: "SwiftRegex"),
                                     .package(product: "Nuke"),
                                     .package(product: "NukeUI"),
                                     .package(product: "SwiftSoup"),
                                     .package(product: "Swifter"),
                                     .package(product: "VersionChecker")
                                 ],
                                 settings: .settings(base: Constants.baseSettings))
                      ],
                      fileHeaderTemplate: .file("file-header-template.txt"))<|MERGE_RESOLUTION|>--- conflicted
+++ resolved
@@ -22,21 +22,13 @@
 
 let project = Project(name: "Mail",
                       packages: [
-<<<<<<< HEAD
+                          .package(url: "https://github.com/apple/swift-algorithms", .upToNextMajor(from: "1.2.0")),
                           .package(url: "https://github.com/Infomaniak/ios-login", .upToNextMajor(from: "5.0.0")),
                           .package(url: "https://github.com/Infomaniak/ios-dependency-injection", .upToNextMajor(from: "2.0.0")),
+                          .package(url: "https://github.com/Infomaniak/swift-concurrency", .upToNextMajor(from: "0.0.4")),
                           .package(
                               url: "https://github.com/Infomaniak/ios-core",
                               .revision("1ec38915366434b250a50573be12568f022f255e")
-=======
-                          .package(url: "https://github.com/apple/swift-algorithms", .upToNextMajor(from: "1.2.0")),
-                          .package(url: "https://github.com/Infomaniak/ios-login", .upToNextMajor(from: "4.0.0")),
-                          .package(url: "https://github.com/Infomaniak/ios-dependency-injection", .upToNextMajor(from: "1.1.11")),
-                          .package(url: "https://github.com/Infomaniak/swift-concurrency", .upToNextMajor(from: "0.0.4")),
-                          .package(
-                              url: "https://github.com/Infomaniak/ios-core",
-                              .revision("13d80f170cfaec89dd35728aed7ea22b5fce7b82")
->>>>>>> 88a7ec2b
                           ),
                           .package(url: "https://github.com/Infomaniak/ios-core-ui", .upToNextMajor(from: "3.0.0")),
                           .package(url: "https://github.com/Infomaniak/ios-notifications", .upToNextMajor(from: "3.0.0")),

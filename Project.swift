--- conflicted
+++ resolved
@@ -18,16 +18,7 @@
 
 import Foundation
 import ProjectDescription
-<<<<<<< HEAD
 import ProjectDescriptionHelpers
-=======
-
-let deploymentTarget = DeploymentTarget.iOS(targetVersion: "15.0", devices: [.iphone, .ipad])
-let baseSettings = SettingsDictionary()
-    .currentProjectVersion("1")
-    .marketingVersion("1.0.1")
-    .automaticCodeSigning(devTeam: "864VDCS2QY")
->>>>>>> 12077872
 
 let project = Project(name: "Mail",
                       packages: [

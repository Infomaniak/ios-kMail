--- conflicted
+++ resolved
@@ -22,13 +22,8 @@
         .package(url: "https://github.com/Infomaniak/ios-login", .upToNextMajor(from: "7.0.1")),
         .package(url: "https://github.com/Infomaniak/ios-dependency-injection", .upToNextMajor(from: "2.0.0")),
         .package(url: "https://github.com/Infomaniak/swift-concurrency", .upToNextMajor(from: "0.0.5")),
-<<<<<<< HEAD
-        .package(url: "https://github.com/Infomaniak/ios-core", branch: "user-profile-store"),
-        .package(url: "https://github.com/Infomaniak/ios-core-ui", .upToNextMajor(from: "11.1.0")),
-=======
         .package(url: "https://github.com/Infomaniak/ios-core", .upToNextMajor(from: "12.0.0")),
         .package(url: "https://github.com/Infomaniak/ios-core-ui", .upToNextMajor(from: "12.1.0")),
->>>>>>> 657fcb81
         .package(url: "https://github.com/Infomaniak/ios-notifications", .upToNextMajor(from: "8.0.0")),
         .package(url: "https://github.com/Infomaniak/ios-create-account", .upToNextMajor(from: "11.0.0")),
         .package(url: "https://github.com/Infomaniak/ios-bug-tracker", .upToNextMajor(from: "7.0.0")),
